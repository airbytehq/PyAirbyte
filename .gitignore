--- conflicted
+++ resolved
@@ -1,10 +1,5 @@
-<<<<<<< HEAD
-# Viztracer reports
-viztracer*.json
-=======
 # Viztracer log files
 viztracer_report.json
->>>>>>> 1acd6dfa
 
 # Packaged docs
 docs/*.zip
