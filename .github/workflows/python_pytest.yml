--- conflicted
+++ resolved
@@ -26,15 +26,11 @@
     steps:
     # Common steps:
     - name: Checkout code
-<<<<<<< HEAD
-      uses: actions/checkout@v4
-=======
-      uses: actions/checkout@v5
-    - name: Set up Poetry
-      uses: Gr1N/setup-poetry@v9
-      with:
-        poetry-version: "2.0.1"
->>>>>>> 37df3365
+      uses: actions/checkout@v5
+    - name: Set up Poetry
+      uses: Gr1N/setup-poetry@v9
+      with:
+        poetry-version: "2.0.1"
     - name: Set up Python
       uses: actions/setup-python@v5
       with:
@@ -95,15 +91,11 @@
     steps:
     # Common steps:
     - name: Checkout code
-<<<<<<< HEAD
-      uses: actions/checkout@v4
-=======
-      uses: actions/checkout@v5
-    - name: Set up Poetry
-      uses: Gr1N/setup-poetry@v9
-      with:
-        poetry-version: "2.0.1"
->>>>>>> 37df3365
+      uses: actions/checkout@v5
+    - name: Set up Poetry
+      uses: Gr1N/setup-poetry@v9
+      with:
+        poetry-version: "2.0.1"
     - name: Set up Python
       uses: actions/setup-python@v5
       with:
@@ -177,15 +169,7 @@
     steps:
     # Common steps:
     - name: Checkout code
-<<<<<<< HEAD
-      uses: actions/checkout@v4
-=======
-      uses: actions/checkout@v5
-    - name: Set up Poetry
-      uses: Gr1N/setup-poetry@v9
-      with:
-        poetry-version: "2.0.1"
->>>>>>> 37df3365
+      uses: actions/checkout@v5
     - name: Set up Python
       uses: actions/setup-python@v5
       with:
