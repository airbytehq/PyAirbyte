--- conflicted
+++ resolved
@@ -210,16 +210,6 @@
         name: py${{ matrix.python-version }}-${{ matrix.os }}-test-logs
         path: /tmp/airbyte/logs/
 
-<<<<<<< HEAD
-  pytest-matrix-summary:
-    name: Pytest Matrix Summary Check
-    runs-on: ubuntu-latest
-    needs: pytest-matrix
-    steps:
-      - name: Report success 🎉
-        run: |
-          echo "✅ All matrix items passed (or matrix was empty)"
-=======
     - name: Publish Test Results
       uses: EnricoMi/publish-unit-test-result-action@v2
       if: always() && !cancelled() && matrix.python-version == '3.10' && matrix.os == 'Ubuntu'
@@ -229,7 +219,6 @@
         large_files: true
         files: |
           build/test-results/**/*.xml
->>>>>>> 345d6488
 
   dependency-analysis:
     name: Dependency Analysis with Deptry
