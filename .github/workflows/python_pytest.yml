--- conflicted
+++ resolved
@@ -59,11 +59,7 @@
 
     - name: Upload coverage to GitHub Artifacts
       if: always()
-<<<<<<< HEAD
-      uses: actions/upload-artifact@v2
-=======
       uses: actions/upload-artifact@v4
->>>>>>> 7859c10c
       with:
         name: fasttest-coverage
         path: htmlcov/
@@ -108,11 +104,7 @@
 
     - name: Upload coverage to GitHub Artifacts
       if: always()
-<<<<<<< HEAD
-      uses: actions/upload-artifact@v2
-=======
       uses: actions/upload-artifact@v4
->>>>>>> 7859c10c
       with:
         name: nocreds-test-coverage
         path: htmlcov/
@@ -173,11 +165,7 @@
 
     - name: Upload coverage to GitHub Artifacts
       if: always()
-<<<<<<< HEAD
-      uses: actions/upload-artifact@v2
-=======
       uses: actions/upload-artifact@v4
->>>>>>> 7859c10c
       with:
         name: py${{ matrix.python-version }}-${{ matrix.os }}-test-coverage
         path: htmlcov/