--- conflicted
+++ resolved
@@ -15,11 +15,7 @@
     - uses: actions/checkout@08c6903cd8c0fde910a37f88322edcfb5dd907a8 # v5.0.0
       with:
         fetch-depth: 0
-<<<<<<< HEAD
-    - uses: hynek/build-and-inspect-python-package@7fbee3f4115ea35380497636f86ee440d12d2f40 # v2.14.0
-=======
     - uses: hynek/build-and-inspect-python-package@efb823f52190ad02594531168b7a2d5790e66516 # v2.14.0
->>>>>>> 11b7f026
 
   publish:
     name: Publish to PyPI
