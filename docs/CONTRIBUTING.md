--- conflicted
+++ resolved
@@ -72,7 +72,6 @@
 To pin your GitHub actions, you can use the [pinact](https://github.com/suzuki-shunsuke/pinact) tool:
 
 ```bash
-<<<<<<< HEAD
 # Install pinact CLI tool
 go install github.com/suzuki-shunsuke/pinact/cmd/pinact@latest
 
@@ -87,7 +86,7 @@
 ```
 
 You can also use the `/gh-ci-fix` slash command on pull requests to automatically pin actions.
-=======
+
 # Convert from from fixed version to sha
 # Example: actions/checkout@v4 -> actions/checkout@08e... # v4.3.0
 pinact run [optional_file]
@@ -158,5 +157,4 @@
 poe mcp-serve-sse      # Server-Sent Events transport on localhost:8000
 
 poe mcp-inspect        # Show all available MCP tools and their schemas
-```
->>>>>>> 3617a939
+```