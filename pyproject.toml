--- conflicted
+++ resolved
@@ -15,15 +15,9 @@
 [tool.poetry.dependencies]
 python = ">=3.9,<4.0"
 
-<<<<<<< HEAD
-airbyte-cdk = "^0.79.1"
-duckdb = "0.9.2"  # TODO: Change to "^0.10.0" once supported by MotherDuck
-duckdb-engine = "0.9.2"  # TODO: Change to "^0.10.0" once supported by MotherDuck
-=======
 airbyte-cdk = "^0.81.6"
 duckdb = "0.9.2"                        # TODO: Change to "^0.10.0" once supported by MotherDuck
 duckdb-engine = "0.9.2"                 # TODO: Change to "^0.10.0" once supported by MotherDuck
->>>>>>> 499eeed6
 google-auth = ">=2.27.0,<3.0"
 google-cloud-bigquery = ">=3.12.0,<4.0"
 google-cloud-secret-manager = "^2.17.0"
