[tool.poetry]
name = "airbyte"
description = "PyAirbyte"
authors = ["Airbyte <contact@airbyte.io>"]
readme = "README.md"
packages = [{include = "airbyte"}]

# This project uses dynamic versioning
# https://github.com/mtkennerly/poetry-dynamic-versioning
version = "0.0.0"

[tool.poetry-dynamic-versioning]
enable = true

[tool.poetry.dependencies]
<<<<<<< HEAD
python = ">=3.9,<3.13"
=======
python = ">=3.9,<4.0"
>>>>>>> d1d12d68

airbyte-cdk = "^0.58.3"
duckdb = "0.9.2"  # TODO: Change to "^0.10.0" once supported by MotherDuck
duckdb-engine = "0.9.2"  # TODO: Change to "^0.10.0" once supported by MotherDuck
google-auth = "^2.28.1"
google-cloud-bigquery = "^3.17.2"
jsonschema = "3.2.0"
orjson = "^3.9.10"
overrides = "^7.4.0"
pandas = "2.1.4" # 2.2.0 breaks sqlalchemy interop - TODO: optionally retest higher versions
pendulum = "<=3.0.0"
psycopg2-binary = "^2.9.9"
# psycopg = {extras = ["binary", "pool"], version = "^3.1.16"}
# Psycopg3 is not supported in SQLAlchemy 1.x:
pyarrow = "^14.0.2"
pydantic = "<=2.0"
python-dotenv = "^1.0.1"
python-ulid = "^2.2.0"
requests = "^2.31.0"
rich = "^13.7.0"
snowflake-connector-python = "3.6.0"
snowflake-sqlalchemy = "^1.5.1"
sqlalchemy = "1.4.51"
sqlalchemy-bigquery = "1.9.0"
types-pyyaml = "^6.0.12.12"
ulid = "^1.1"
<<<<<<< HEAD
segment-analytics-python = "^2.3.2"
=======

# TODO: Remove this arbitrary python constraint once `sqlalchemy-bigquery` has done so.
sqlalchemy-bigquery = { version = "1.9.0", python = "<3.13" }
>>>>>>> d1d12d68

[tool.poetry.group.dev.dependencies]
docker = "^7.0.0"
faker = "^21.0.0"
mypy = "^1.7.1"
pandas-stubs = "^2.1.4.231218"
pdoc = "^14.3.0"
pyarrow-stubs = "^10.0.1.7"
pytest = "^7.4.3"
pytest-docker = "^2.0.1"
pytest-mypy = "^0.10.3"
ruff = "^0.1.11"
types-jsonschema = "^4.20.0.0"
google-cloud-secret-manager = "^2.17.0"
types-requests = "2.31.0.4"
freezegun = "^1.4.0"
airbyte-source-faker = "^6.0.0"
tomli = "^2.0"
responses = "^0.25.0"

[build-system]
requires = ["poetry-core>=1.0.0", "poetry-dynamic-versioning>=1.0.0,<2.0.0"]
build-backend = "poetry_dynamic_versioning.backend"

[tool.pytest.ini_options]
markers = [
    "slow: marks tests as slow (deselect with '-m \"not slow\"')",
    "requires_creds: marks a test as requiring credentials (skip when secrets unavailable)"
]

[tool.ruff.pylint]
max-args = 8  # Relaxed from default of 5
max-branches = 15 # Relaxed from default of 12

[tool.ruff]
target-version = "py39"
select = [
    # For rules reference, see https://docs.astral.sh/ruff/rules/
    "A", # flake8-builtins
    "ANN", # flake8-annotations
    "ARG", # flake8-unused-arguments
    "ASYNC", # flake8-async
    "B", # flake8-bugbear
    "FBT", # flake8-boolean-trap
    "BLE", # Blind except
    "C4", # flake8-comprehensions
    "C90", # mccabe (complexity)
    "COM", # flake8-commas
    "CPY", # missing copyright notice
    # "D", # pydocstyle # TODO: Re-enable when adding docstrings
    "DTZ", # flake8-datetimez
    "E", # pycodestyle (errors)
    "ERA", # flake8-eradicate (commented out code)
    "EXE", # flake8-executable
    "F", # Pyflakes
    "FA", # flake8-future-annotations
    "FIX", # flake8-fixme
    "FLY", # flynt
    "FURB", # Refurb
    "I", # isort
    "ICN", # flake8-import-conventions
    "INP", # flake8-no-pep420
    "INT", # flake8-gettext
    "ISC", # flake8-implicit-str-concat
    "ICN", # flake8-import-conventions
    "LOG", # flake8-logging
    "N", # pep8-naming
    "PD", # pandas-vet
    "PERF", # Perflint
    "PIE", # flake8-pie
    "PGH", # pygrep-hooks
    "PL", # Pylint
    "PT", # flake8-pytest-style
    "PTH", # flake8-use-pathlib
    "PYI", # flake8-pyi
    "Q", # flake8-quotes
    "RET", # flake8-return
    "RSE", # flake8-raise
    "RUF", # Ruff-specific rules
    "SIM", # flake8-simplify
    "SLF", # flake8-self
    "SLOT", # flake8-slots
    "T10", # debugger calls
    # "T20", # flake8-print # TODO: Re-enable once we have logging
    "TCH", # flake8-type-checking
    "TD", # flake8-todos
    "TID", # flake8-tidy-imports
    "TRY", # tryceratops
    "TRY002", # Disallow raising vanilla Exception. Create or use a custom exception instead.
    "TRY003", # Disallow vanilla string passing. Prefer kwargs to the exception constructur.
    "UP", # pyupgrade
    "W", # pycodestyle (warnings)
    "YTT", # flake8-2020
]
ignore = [
    # For rules reference, see https://docs.astral.sh/ruff/rules/

    # These we don't agree with or don't want to prioritize to enforce:
    "ANN003",  # kwargs missing type annotations
    "ANN101",  # Type annotations for 'self' args
    "ANN102",  # Type annotations for 'cls' args
    "COM812", # Because it conflicts with ruff auto-format
    "EM", # flake8-errmsgs (may reconsider later)
    "DJ", # Django linting
    "G", # flake8-logging-format
    "ISC001", # Conflicts with ruff auto-format
    "NPY", # NumPy-specific rules
    "PIE790", # Allow unnecssary 'pass' (sometimes useful for readability)
    "PERF203",  # exception handling in loop
    "S", # flake8-bandit (noisy, security related)
    "SIM910", # Allow "None" as second argument to Dict.get(). "Explicit is better than implicit."
    "TD002", # Require author for TODOs
    "TRIO", # flake8-trio (opinionated, noisy)
    "INP001", # Dir 'examples' is part of an implicit namespace package. Add an __init__.py.

    # TODO: Consider re-enabling these before release:
    "A003", # Class attribute 'type' is shadowing a Python builtin
    "BLE001", # Do not catch blind exception: Exception
    "ERA001", # Remove commented-out code
    "FIX002", # Allow "TODO:" until release (then switch to requiring links via TDO003)
    "PLW0603", # Using the global statement to update _cache is discouraged
    "TD003", # Require links for TODOs # TODO: Re-enable when we disable FIX002
]
fixable = ["ALL"]
unfixable = [
    "ERA001", # Commented-out code (avoid silent loss of code)
    "T201" # print() calls (avoid silent loss of code / log messages)
]
line-length = 100
extend-exclude = ["docs", "test", "tests"]
dummy-variable-rgx = "^(_+|(_+[a-zA-Z0-9_]*[a-zA-Z0-9]+?))$"

[tool.ruff.isort]
force-sort-within-sections = false
lines-after-imports = 2
known-first-party = ["airbyte_cdk", "airbyte_protocol"]
known-local-folder = ["airbyte"]
required-imports = ["from __future__ import annotations"]
known-third-party = []
section-order = [
    "future",
    "standard-library",
    "third-party",
    "first-party",
    "local-folder"
]

[tool.ruff.mccabe]
max-complexity = 24

[tool.ruff.pycodestyle]
ignore-overlong-task-comments = true

[tool.ruff.pydocstyle]
convention = "google"

[tool.ruff.flake8-annotations]
allow-star-arg-any = false
ignore-fully-untyped = false

[tool.ruff.format]
quote-style = "double"
indent-style = "space"
skip-magic-trailing-comma = false
line-ending = "auto"
preview = false
docstring-code-format = true

[tool.mypy]
# Platform configuration
python_version = "3.9"
# imports related
ignore_missing_imports = true
follow_imports = "silent"
# None and Optional handling
no_implicit_optional = true
strict_optional = true
# Configuring warnings
warn_unused_configs = true
warn_redundant_casts = true
warn_unused_ignores = true
warn_no_return = true
warn_unreachable = true
warn_return_any = false
# Untyped definitions and calls
check_untyped_defs = true
disallow_untyped_calls = false
disallow_untyped_defs = true
disallow_incomplete_defs = true
disallow_untyped_decorators = false
# Disallow dynamic typing
disallow_subclassing_any = true
disallow_any_unimported = false
disallow_any_expr = false
disallow_any_decorated = false
disallow_any_explicit = false
disallow_any_generics = false
# Miscellaneous strictness flags
allow_untyped_globals = false
allow_redefinition = false
local_partial_types = false
implicit_reexport = true
strict_equality = true
# Configuring error messages
show_error_context = false
show_column_numbers = false
show_error_codes = true
exclude = ["docs", "test", "tests"]

[[tool.mypy.overrides]]
module = [
    "airbyte_protocol",
    "airbyte_protocol.models"
]
ignore_missing_imports = true  # No stubs yet (😢)

[tool.poetry.scripts]
generate-docs = "docs.generate:run"
airbyte-lib-validate-source = "airbyte.validate:run"

[tool.poe.tasks]
test = "pytest tests"

[tool.airbyte_ci]
extra_poetry_groups = ["dev"]
poe_tasks = ["test"]
required_environment_variables = ["GCP_GSM_CREDENTIALS"]
side_car_docker_engine = true<|MERGE_RESOLUTION|>--- conflicted
+++ resolved
@@ -13,11 +13,7 @@
 enable = true
 
 [tool.poetry.dependencies]
-<<<<<<< HEAD
-python = ">=3.9,<3.13"
-=======
 python = ">=3.9,<4.0"
->>>>>>> d1d12d68
 
 airbyte-cdk = "^0.58.3"
 duckdb = "0.9.2"  # TODO: Change to "^0.10.0" once supported by MotherDuck
@@ -41,16 +37,12 @@
 snowflake-connector-python = "3.6.0"
 snowflake-sqlalchemy = "^1.5.1"
 sqlalchemy = "1.4.51"
-sqlalchemy-bigquery = "1.9.0"
 types-pyyaml = "^6.0.12.12"
 ulid = "^1.1"
-<<<<<<< HEAD
 segment-analytics-python = "^2.3.2"
-=======
 
 # TODO: Remove this arbitrary python constraint once `sqlalchemy-bigquery` has done so.
 sqlalchemy-bigquery = { version = "1.9.0", python = "<3.13" }
->>>>>>> d1d12d68
 
 [tool.poetry.group.dev.dependencies]
 docker = "^7.0.0"
