[tool.poetry]
name = "airbyte"
description = "PyAirbyte"
authors = ["Airbyte <contact@airbyte.io>"]
readme = "README.md"
packages = [{ include = "airbyte" }]

# This project uses dynamic versioning
# https://github.com/mtkennerly/poetry-dynamic-versioning
version = "0.0.0"

[tool.poetry-dynamic-versioning]
enable = true

[tool.poetry.dependencies]
python = ">=3.10,<3.13"

<<<<<<< HEAD
airbyte-api = "^0.49.2"
airbyte-cdk = "^6.9.0"
=======
airbyte-api = "^0.52.1"
airbyte-cdk = "^6.6.4,!=6.7.0rc1,!=6.7.0rc2"
>>>>>>> 5e472fcf
airbyte-protocol-models-pdv2 = "^0.13.0"
click = "^8.1.7"
duckdb = "^1.1.0"
duckdb-engine = "^0.13.2"
google-auth = ">=2.27.0,<3.0"
google-cloud-bigquery = ">=3.12.0,<4.0"
google-cloud-bigquery-storage = "^2.25.0"
google-cloud-secret-manager = "^2.17.0"
jsonschema = ">=3.2.0,<5.0"
orjson = "^3.10"
overrides = "^7.4.0"
pandas = { version = ">=1.5.3,<3.0" }
pendulum = "<=3.0.0"
psycopg = {extras = ["binary", "pool"], version = "^3.1.19"}
psycopg2-binary =  "^2.9.9"
pyarrow = ">=16.1,<18.0"
pydantic = ">=2.0,<=3.0"
pydantic-core = "*"
python-dotenv = "^1.0.1"
python-ulid = "^3.0.0"
pytz = "*"
pyyaml = "^6.0.2"
requests = "<=2.32.2,!=3.32.0"  # 3.32.0 breaks docker tests
rich = "^13.7.0"
snowflake-connector-python = "^3.12.2"
snowflake-sqlalchemy = "^1.6.1"
structlog = "^24.4.0"
# TODO: Remove SQLAlchemy version constraint once DuckDB engine bug is fixed (issue #423)
sqlalchemy = ">=1.4.51,!=2.0.36,<3.0"

# TODO: Remove this arbitrary python constraint once `sqlalchemy-bigquery` has done so.
sqlalchemy-bigquery = { version = "1.12.0", python = "<3.13" }
typing-extensions = "*"
uuid7 = "^0.1.0"

[tool.poetry.group.dev.dependencies]
coverage = "^7.5.1"
deptry = "^0.21.1"
docker = "^7.1.0"
faker = "^21.0.0"
freezegun = "^1.4.0"
mypy = "^1.11.2"
pandas-stubs = "^2.1.4.231218"
pdoc = "^14.3.0"
poethepoet = "^0.26.1"
pytest = "^8.2.0"
pytest-docker = "^3.1.1"
pytest-mock = "^3.14.0"
pytest-mypy = "^0.10.3"
pytest-timeout = "^2.3.1"
responses = "^0.25.0"
ruff = "^0.8.2"
sqlalchemy2-stubs = "^0.0.2a38"
tomli = "^2.0"
types-jsonschema = "^4.20.0.0"
types-pyyaml = "^6.0.12.12"
types-requests = "2.31.0.4"
viztracer = "^0.16.3"

[build-system]
requires = ["poetry-core>=1.0.0", "poetry-dynamic-versioning>=1.0.0,<2.0.0"]
build-backend = "poetry_dynamic_versioning.backend"

[tool.pytest.ini_options]
# Pytest configuration as follows:
# - No test can take longer than 10 minutes (600 seconds)
# - Markers must be declared explicitly
addopts = "-rs --strict-markers --timeout=600"
markers = [
    "slow: marks tests as slow (deselect with '-m \"not slow\"')",
    "super_slow: these super slow tests will not run in CI; they will only ever run on-demand",
    "requires_creds: marks a test as requiring credentials (skip when secrets unavailable)",
    "linting: marks a test as a linting test",
    "flaky: marks a test as flaky",
]
filterwarnings = [ # syntax: "action:message_regex:category:module:line"
    # Treat python warnings as errors in pytest
    # "error",  # TODO: Revert. Currently disabled because `airbyte_cdk.sources.source.ExperimentalClassWarning` ignore is not working
    # # Snowflake reregisters its functions, which is fine.
    "ignore::sqlalchemy.exc.SAWarning",  # "GenericFunction is already registered and is going to be overridden.""
    # Ignore these, specifically on Windows because of file cleanup and locking issues:
    "ignore:unclosed file:ResourceWarning",
    "ignore:Failed to decode:UserWarning",  # https://github.com/airbytehq/pyairbyte/issues/320
    "ignore::pytest.PytestUnraisableExceptionWarning",
    # Order matters here. This must be last because it will fail if we
    # hit another warning during the import.
    "ignore::airbyte_cdk.sources.source.ExperimentalClassWarning",
    "ignore::airbyte.exceptions.AirbyteExperimentalFeatureWarning",
    # CDK has these refs:
    "ignore::pydantic.warnings.PydanticDeprecatedSince20",
]

[tool.ruff]
target-version = "py310"
preview = true
line-length = 100

[tool.ruff.lint]
select = [
    # For rules reference, see https://docs.astral.sh/ruff/rules/
    "A",     # flake8-builtins
    "ANN",   # flake8-annotations
    "ARG",   # flake8-unused-arguments
    "ASYNC", # flake8-async
    "B",     # flake8-bugbear
    "FBT",   # flake8-boolean-trap
    "BLE",   # Blind except
    "C4",    # flake8-comprehensions
    "C90",   # mccabe (complexity)
    "COM",   # flake8-commas
    "CPY",   # missing copyright notice
    "D",     # pydocstyle (Docstring conventions)
    "DTZ",   # flake8-datetimez
    "E",     # pycodestyle (errors)
    "ERA",   # flake8-eradicate (commented out code)
    "EXE",   # flake8-executable
    "F",     # Pyflakes
    "FA",    # flake8-future-annotations
    "FIX",   # flake8-fixme
    "FLY",   # flynt
    "FURB",  # Refurb
    "I",     # isort
    "ICN",   # flake8-import-conventions
    "INP",   # flake8-no-pep420
    "INT",   # flake8-gettext
    "ISC",   # flake8-implicit-str-concat
    "ICN",   # flake8-import-conventions
    "LOG",   # flake8-logging
    "N",     # pep8-naming
    "PD",    # pandas-vet
    "PERF",  # Perflint
    "PIE",   # flake8-pie
    "PGH",   # pygrep-hooks
    "PL",    # Pylint
    "PT",    # flake8-pytest-style
    "PTH",   # flake8-use-pathlib
    "PYI",   # flake8-pyi
    "Q",     # flake8-quotes
    "RET",   # flake8-return
    "RSE",   # flake8-raise
    "RUF",   # Ruff-specific rules
    "SIM",   # flake8-simplify
    "SLF",   # flake8-self
    "SLOT",  # flake8-slots
    "T10",   # debugger calls
    # "T20", # flake8-print # TODO: Re-enable once we have logging
    "TCH",    # flake8-type-checking
    "TD",     # flake8-todos
    "TID",    # flake8-tidy-imports
    "TRY",    # tryceratops
    "TRY002", # Disallow raising vanilla Exception. Create or use a custom exception instead.
    "UP",     # pyupgrade
    "W",      # pycodestyle (warnings)
    "YTT",    # flake8-2020
]
ignore = [
    # For rules reference, see https://docs.astral.sh/ruff/rules/

    # These we don't agree with or don't want to prioritize to enforce:
    "ANN003",  # kwargs missing type annotations
    "COM812",  # Because it conflicts with ruff auto-format
    "EM",      # flake8-errmsgs (may reconsider later)
    "DJ",      # Django linting
    "G",       # flake8-logging-format
    "ISC001",  # Conflicts with ruff auto-format
    "NPY",     # NumPy-specific rules
    "PIE790",  # Allow unnecssary 'pass' (sometimes useful for readability)
    "PERF203", # exception handling in loop
    "PLR6301", # Allow class methods that don't use 'self' (otherwise noisy)
    "RUF022",  # Allow unsorted __all__ (sometimes useful for grouping by type with pdoc)
    "S",       # flake8-bandit (noisy, security related)
    "SIM910",  # Allow "None" as second argument to Dict.get(). "Explicit is better than implicit."
    "TD002",   # Require author for TODOs
    "ASYNC1",  # flake8-trio (opinionated, noisy)
    "INP001",  # Dir 'examples' is part of an implicit namespace package. Add an __init__.py.

    # TODO: Consider re-enabling these before release:
    "A003",    # Class attribute 'type' is shadowing a Python builtin
    "BLE001",  # Do not catch blind exception: Exception
    "ERA001",  # Remove commented-out code
    "FIX002",  # Allow "TODO:" until release (then switch to requiring links via TDO003)
    "PLW0603", # Using the global statement to update _cache is discouraged
    "PLW0108", # Lambda may be unnecessary; consider inlining inner function
    "TRY003",  # Allow exceptions to receive strings in constructors.
    # "TD003", # Require links for TODOs (now enabled)
    "UP038",   # Allow tuples instead of "|" syntax in `isinstance()` checks ("|" is sometimes slower)
]
fixable = ["ALL"]
unfixable = [
    "ERA001", # Commented-out code (avoid silent loss of code)
    "T201",   # print() calls (avoid silent loss of code / log messages)
]
dummy-variable-rgx = "^(_+|(_+[a-zA-Z0-9_]*[a-zA-Z0-9]+?))$"

[tool.ruff.lint.pylint]
max-args = 8      # Relaxed from default of 5
max-branches = 15 # Relaxed from default of 12

[tool.ruff.lint.flake8-import-conventions.aliases]
airbyte = "ab"
"airbyte.exceptions" = "exc"

[tool.ruff.lint.isort]
force-sort-within-sections = false
lines-after-imports = 2
known-first-party = [
    "airbyte_cdk",
    "airbyte_protocol",
    "airbyte_protocol_dataclasses",
]
known-local-folder = ["airbyte"]
required-imports = ["from __future__ import annotations"]
known-third-party = []
section-order = [
    "future",
    "standard-library",
    "third-party",
    "first-party",
    "local-folder",
]

[tool.ruff.lint.mccabe]
max-complexity = 24

[tool.ruff.lint.pycodestyle]
ignore-overlong-task-comments = true

[tool.ruff.lint.pydocstyle]
convention = "google"

[tool.ruff.lint.flake8-annotations]
allow-star-arg-any = false
ignore-fully-untyped = false

[tool.ruff.format]
quote-style = "double"
indent-style = "space"
skip-magic-trailing-comma = false
line-ending = "auto"
preview = false
docstring-code-format = true

[tool.mypy]
# Platform configuration
python_version = "3.10"
# imports related
ignore_missing_imports = true
follow_imports = "silent"
# None and Optional handling
no_implicit_optional = true
strict_optional = true
# Configuring warnings
warn_unused_configs = true
warn_redundant_casts = true
warn_unused_ignores = true
warn_no_return = true
warn_unreachable = true
warn_return_any = false
# Untyped definitions and calls
check_untyped_defs = true
disallow_untyped_calls = false
disallow_untyped_defs = true
disallow_incomplete_defs = true
disallow_untyped_decorators = false
# Disallow dynamic typing
disallow_subclassing_any = true
disallow_any_unimported = false
disallow_any_expr = false
disallow_any_decorated = false
disallow_any_explicit = false
disallow_any_generics = false
# Miscellaneous strictness flags
allow_untyped_globals = false
allow_redefinition = false
local_partial_types = false
implicit_reexport = true
strict_equality = true
# Configuring error messages
show_error_context = false
show_column_numbers = false
show_error_codes = true
exclude = [
    "tests/integration_tests/fixtures/source-broken",
    "tests/integration_tests/fixtures/source-test",
    "docs",
    "tests",
]

[[tool.mypy.overrides]]
ignore_missing_imports = true  # No stubs yet (😢)
module = [
    "airbyte_protocol",
    "airbyte_protocol.models",
]

[tool.pyright]
pythonVersion = "3.10"
venvPath = "./"       # Assuming .venv is at the root of your project
venv = ".venv"

[tool.poetry.scripts]
pyairbyte = "airbyte.cli:cli"
pyab = "airbyte.cli:cli"

[tool.poe.tasks]
test = { shell = "pytest" }
test-fast = { shell = "pytest --durations=5 --exitfirst -m 'not slow'" }

coverage = { shell = "coverage run -m pytest && coverage report" }
coverage-report = { shell = "coverage report" }
coverage-html = { shell = "coverage html -d htmlcov && open htmlcov/index.html" }
coverage-reset = { shell = "coverage erase" }

check = { shell = "ruff check . && mypy . && pytest --collect-only -qq" }

docs-generate = {env = {PDOC_ALLOW_EXEC = "1"}, cmd = "python -m docs.generate run"}
docs-preview = {shell = "poe docs-generate && open docs/generated/index.html"}

fix = { shell = "ruff format . && ruff check --fix -s || ruff format ." }
fix-unsafe = { shell = "ruff format . && ruff check --fix --unsafe-fixes . && ruff format ." }
fix-and-check = { shell = "poe fix && poe check" }

[tool.airbyte_ci]
extra_poetry_groups = ["dev"]
poe_tasks = ["test"]
required_environment_variables = ["GCP_GSM_CREDENTIALS"]
side_car_docker_engine = true

[tool.deptry.per_rule_ignores]
# This is a mapping of rules and package names to be ignored for that rule.
DEP001 = [
  "IPython"  # Optional dependency, used for detecting Notebook environments
]
DEP004 = [
  "pdoc"  # Only used for generating documentation. Not a runtime dependency.
]
DEP002 = [
  # Only used for SQLAlchemy engine. Not imported directly:
  "duckdb",
  "psycopg",
  "psycopg2-binary",
  "sqlalchemy-bigquery",
]<|MERGE_RESOLUTION|>--- conflicted
+++ resolved
@@ -15,13 +15,8 @@
 [tool.poetry.dependencies]
 python = ">=3.10,<3.13"
 
-<<<<<<< HEAD
-airbyte-api = "^0.49.2"
+airbyte-api = "^0.52.1"
 airbyte-cdk = "^6.9.0"
-=======
-airbyte-api = "^0.52.1"
-airbyte-cdk = "^6.6.4,!=6.7.0rc1,!=6.7.0rc2"
->>>>>>> 5e472fcf
 airbyte-protocol-models-pdv2 = "^0.13.0"
 click = "^8.1.7"
 duckdb = "^1.1.0"
