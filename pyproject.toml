--- conflicted
+++ resolved
@@ -45,11 +45,8 @@
 sqlalchemy-bigquery = { version = "1.9.0", python = "<3.13" }
 airbyte-api = "^0.49.2"
 google-cloud-bigquery-storage = "^2.25.0"
-<<<<<<< HEAD
 pyiceberg = "^0.6.1"
-=======
 uuid7 = "^0.1.0"
->>>>>>> ce20b56c
 
 [tool.poetry.group.dev.dependencies]
 docker = "^7.0.0"
