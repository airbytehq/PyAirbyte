--- conflicted
+++ resolved
@@ -16,13 +16,9 @@
 python = ">=3.9,<3.13"
 
 airbyte-cdk = "^0.58.3"
-<<<<<<< HEAD
-duckdb-engine = "^0.10.0"
 google-auth = "^2.28.1"
-=======
 duckdb = "0.9.2"  # TODO: Change to "^0.10.0" once supported by MotherDuck
 duckdb-engine = "0.9.2"  # TODO: Change to "^0.10.0" once supported by MotherDuck
->>>>>>> 797e657d
 jsonschema = "3.2.0"
 orjson = "^3.9.10"
 overrides = "^7.4.0"
