[tool.poetry]
name = "airbyte"
description = "PyAirbyte"
authors = ["Airbyte <contact@airbyte.io>"]
readme = "README.md"
packages = [{ include = "airbyte" }]

# This project uses dynamic versioning
# https://github.com/mtkennerly/poetry-dynamic-versioning
version = "0.0.0"

[tool.poetry-dynamic-versioning]
enable = true

[tool.poetry.dependencies]
python = ">=3.10,<3.13"

airbyte-cdk = "^6.6.3,!=6.7.0rc1"
duckdb = "^1.1.0"
duckdb-engine = "^0.13.2"
google-auth = ">=2.27.0,<3.0"
google-cloud-bigquery = ">=3.12.0,<4.0"
google-cloud-secret-manager = "^2.17.0"
jsonschema = ">=3.2.0,<5.0"
numpy = "<2.0"  # v2.0 causes "ValueError: numpy.dtype size changed" error
orjson = "^3.10"
overrides = "^7.4.0"
pandas = { version = ">=1.5.3,<3.0" }
pendulum = "<=3.0.0"
<<<<<<< HEAD
psycopg = {extras = ["binary", "pool"], version = "^3.2.2"}
=======
psycopg = {extras = ["binary", "pool"], version = "^3.1.19"}
psycopg2-binary =  "^2.9.9"
>>>>>>> 5164d1f8
pyarrow = ">=16.1,<18.0"
pydantic = ">=2.0,<=3.0"
python-dotenv = "^1.0.1"
python-ulid = "^3.0.0"
requests = "<=2.32.2,!=3.32.0"  # 3.32.0 breaks docker tests
rich = "^13.7.0"
snowflake-connector-python = "^3.12.2"
snowflake-sqlalchemy = "^1.6.1"
# TODO: Remove SQLAlchemy version constraint once DuckDB engine bug is fixed (issue #423)
sqlalchemy = ">=1.4.51,!=2.0.36,<3.0"
types-pyyaml = "^6.0.12.12"

# TODO: Remove this arbitrary python constraint once `sqlalchemy-bigquery` has done so.
sqlalchemy-bigquery = { version = "1.12.0", python = "<3.13" }
airbyte-api = "^0.49.2"
google-cloud-bigquery-storage = "^2.25.0"
pyiceberg = "^0.6.1"
uuid7 = "^0.1.0"
grpcio = "^1.65.0"
structlog = "^24.4.0"
airbyte-protocol-models-pdv2 = "^0.13.0"

[tool.poetry.group.dev.dependencies]
docker = "^7.1.0"
faker = "^21.0.0"
mypy = "^1.11.2"
pandas-stubs = "^2.1.4.231218"
pdoc = "^14.3.0"
pytest = "^8.2.0"
pytest-docker = "^3.1.1"
pytest-mypy = "^0.10.3"
ruff = "^0.6.4"
types-jsonschema = "^4.20.0.0"
types-requests = "2.31.0.4"
freezegun = "^1.4.0"
tomli = "^2.0"
responses = "^0.25.0"
pytest-mock = "^3.14.0"
poethepoet = "^0.26.1"
coverage = "^7.5.1"
pytest-timeout = "^2.3.1"
viztracer = "^0.16.3"
sqlalchemy2-stubs = "^0.0.2a38"

[build-system]
requires = ["poetry-core>=1.0.0", "poetry-dynamic-versioning>=1.0.0,<2.0.0"]
build-backend = "poetry_dynamic_versioning.backend"

[tool.pytest.ini_options]
# Pytest configuration as follows:
# - No test can take longer than 10 minutes (600 seconds)
# - Markers must be declared explicitly
addopts = "-rs --strict-markers --timeout=600"
markers = [
    "slow: marks tests as slow (deselect with '-m \"not slow\"')",
    "super_slow: these super slow tests will not run in CI; they will only ever run on-demand",
    "requires_creds: marks a test as requiring credentials (skip when secrets unavailable)",
    "linting: marks a test as a linting test",
    "flaky: marks a test as flaky",
]
filterwarnings = [ # syntax: "action:message_regex:category:module:line"
    # Treat python warnings as errors in pytest
    "error",
    # # Snowflake reregisters its functions, which is fine.
    "ignore::sqlalchemy.exc.SAWarning",  # "GenericFunction is already registered and is going to be overridden.""
    # Ignore these, specifically on Windows because of file cleanup and locking issues:
    "ignore:unclosed file:ResourceWarning",
    "ignore::pytest.PytestUnraisableExceptionWarning",
    # Order matters here. This must be last because it will fail if we
    # hit another warning during the import.
    "ignore::airbyte.exceptions.AirbyteExperimentalFeatureWarning",
    # CDK has these refs:
    "ignore::pydantic.warnings.PydanticDeprecatedSince20",
]

[tool.ruff]
target-version = "py310"
preview = true
line-length = 100

[tool.ruff.lint]
select = [
    # For rules reference, see https://docs.astral.sh/ruff/rules/
    "A",     # flake8-builtins
    "ANN",   # flake8-annotations
    "ARG",   # flake8-unused-arguments
    "ASYNC", # flake8-async
    "B",     # flake8-bugbear
    "FBT",   # flake8-boolean-trap
    "BLE",   # Blind except
    "C4",    # flake8-comprehensions
    "C90",   # mccabe (complexity)
    "COM",   # flake8-commas
    "CPY",   # missing copyright notice
    "D",     # pydocstyle (Docstring conventions)
    "DTZ",   # flake8-datetimez
    "E",     # pycodestyle (errors)
    "ERA",   # flake8-eradicate (commented out code)
    "EXE",   # flake8-executable
    "F",     # Pyflakes
    "FA",    # flake8-future-annotations
    "FIX",   # flake8-fixme
    "FLY",   # flynt
    "FURB",  # Refurb
    "I",     # isort
    "ICN",   # flake8-import-conventions
    "INP",   # flake8-no-pep420
    "INT",   # flake8-gettext
    "ISC",   # flake8-implicit-str-concat
    "ICN",   # flake8-import-conventions
    "LOG",   # flake8-logging
    "N",     # pep8-naming
    "PD",    # pandas-vet
    "PERF",  # Perflint
    "PIE",   # flake8-pie
    "PGH",   # pygrep-hooks
    "PL",    # Pylint
    "PT",    # flake8-pytest-style
    "PTH",   # flake8-use-pathlib
    "PYI",   # flake8-pyi
    "Q",     # flake8-quotes
    "RET",   # flake8-return
    "RSE",   # flake8-raise
    "RUF",   # Ruff-specific rules
    "SIM",   # flake8-simplify
    "SLF",   # flake8-self
    "SLOT",  # flake8-slots
    "T10",   # debugger calls
    # "T20", # flake8-print # TODO: Re-enable once we have logging
    "TCH",    # flake8-type-checking
    "TD",     # flake8-todos
    "TID",    # flake8-tidy-imports
    "TRY",    # tryceratops
    "TRY002", # Disallow raising vanilla Exception. Create or use a custom exception instead.
    "TRY003", # Disallow vanilla string passing. Prefer kwargs to the exception constructur.
    "UP",     # pyupgrade
    "W",      # pycodestyle (warnings)
    "YTT",    # flake8-2020
]
ignore = [
    # For rules reference, see https://docs.astral.sh/ruff/rules/

    # These we don't agree with or don't want to prioritize to enforce:
    "ANN003",  # kwargs missing type annotations
    "ANN101",  # Type annotations for 'self' args
    "ANN102",  # Type annotations for 'cls' args
    "COM812",  # Because it conflicts with ruff auto-format
    "EM",      # flake8-errmsgs (may reconsider later)
    "DJ",      # Django linting
    "G",       # flake8-logging-format
    "ISC001",  # Conflicts with ruff auto-format
    "NPY",     # NumPy-specific rules
    "PIE790",  # Allow unnecssary 'pass' (sometimes useful for readability)
    "PERF203", # exception handling in loop
    "PLR6301", # Allow class methods that don't use 'self' (otherwise noisy)
    "RUF022",  # Allow unsorted __all__ (sometimes useful for grouping by type with pdoc)
    "S",       # flake8-bandit (noisy, security related)
    "SIM910",  # Allow "None" as second argument to Dict.get(). "Explicit is better than implicit."
    "TD002",   # Require author for TODOs
    "ASYNC1",  # flake8-trio (opinionated, noisy)
    "INP001",  # Dir 'examples' is part of an implicit namespace package. Add an __init__.py.

    # TODO: Consider re-enabling these before release:
    "A003",    # Class attribute 'type' is shadowing a Python builtin
    "BLE001",  # Do not catch blind exception: Exception
    "ERA001",  # Remove commented-out code
    "FIX002",  # Allow "TODO:" until release (then switch to requiring links via TDO003)
    "PLW0603", # Using the global statement to update _cache is discouraged
    "PLW0108", # Lambda may be unnecessary; consider inlining inner function
    # "TD003",   # Require links for TODOs (now enabled)
]
fixable = ["ALL"]
unfixable = [
    "ERA001", # Commented-out code (avoid silent loss of code)
    "T201",   # print() calls (avoid silent loss of code / log messages)
]
dummy-variable-rgx = "^(_+|(_+[a-zA-Z0-9_]*[a-zA-Z0-9]+?))$"

[tool.ruff.lint.pylint]
max-args = 8      # Relaxed from default of 5
max-branches = 15 # Relaxed from default of 12

[tool.ruff.lint.flake8-import-conventions.aliases]
airbyte = "ab"
"airbyte.exceptions" = "exc"

[tool.ruff.lint.isort]
force-sort-within-sections = false
lines-after-imports = 2
known-first-party = [
    "airbyte_cdk",
    "airbyte_protocol",
    "airbyte_protocol_dataclasses",
]
known-local-folder = ["airbyte"]
required-imports = ["from __future__ import annotations"]
known-third-party = []
section-order = [
    "future",
    "standard-library",
    "third-party",
    "first-party",
    "local-folder",
]

[tool.ruff.lint.mccabe]
max-complexity = 24

[tool.ruff.lint.pycodestyle]
ignore-overlong-task-comments = true

[tool.ruff.lint.pydocstyle]
convention = "google"

[tool.ruff.lint.flake8-annotations]
allow-star-arg-any = false
ignore-fully-untyped = false

[tool.ruff.format]
quote-style = "double"
indent-style = "space"
skip-magic-trailing-comma = false
line-ending = "auto"
preview = false
docstring-code-format = true

[tool.mypy]
# Platform configuration
python_version = "3.10"
# imports related
ignore_missing_imports = true
follow_imports = "silent"
# None and Optional handling
no_implicit_optional = true
strict_optional = true
# Configuring warnings
warn_unused_configs = true
warn_redundant_casts = true
warn_unused_ignores = true
warn_no_return = true
warn_unreachable = true
warn_return_any = false
# Untyped definitions and calls
check_untyped_defs = true
disallow_untyped_calls = false
disallow_untyped_defs = true
disallow_incomplete_defs = true
disallow_untyped_decorators = false
# Disallow dynamic typing
disallow_subclassing_any = true
disallow_any_unimported = false
disallow_any_expr = false
disallow_any_decorated = false
disallow_any_explicit = false
disallow_any_generics = false
# Miscellaneous strictness flags
allow_untyped_globals = false
allow_redefinition = false
local_partial_types = false
implicit_reexport = true
strict_equality = true
# Configuring error messages
show_error_context = false
show_column_numbers = false
show_error_codes = true
exclude = [
    "tests/integration_tests/fixtures/source-broken",
    "tests/integration_tests/fixtures/source-test",
    "docs",
    "tests",
]

[[tool.mypy.overrides]]
ignore_missing_imports = true  # No stubs yet (😢)
module = [
    "airbyte_protocol",
    "airbyte_protocol.models",
]

[tool.pyright]
pythonVersion = "3.10"
venvPath = "./"       # Assuming .venv is at the root of your project
venv = ".venv"

[tool.poetry.scripts]
pyairbyte = "airbyte.cli:cli"
pyab = "airbyte.cli:cli"

[tool.poe.tasks]
test = { shell = "pytest" }
test-fast = { shell = "pytest --durations=5 --exitfirst -m 'not slow'" }

coverage = { shell = "coverage run -m pytest && coverage report" }
coverage-report = { shell = "coverage report" }
coverage-html = { shell = "coverage html -d htmlcov && open htmlcov/index.html" }
coverage-reset = { shell = "coverage erase" }

check = { shell = "ruff check . && mypy . && pytest --collect-only -qq" }

docs-generate = {env = {PDOC_ALLOW_EXEC = "1"}, cmd = "python -m docs.generate run"}
docs-preview = {shell = "poe docs-generate && open docs/generated/index.html"}

fix = { shell = "ruff format . && ruff check --fix -s || ruff format ." }
fix-unsafe = { shell = "ruff format . && ruff check --fix --unsafe-fixes . && ruff format ." }
fix-and-check = { shell = "poe fix && poe check" }

[tool.airbyte_ci]
extra_poetry_groups = ["dev"]
poe_tasks = ["test"]
required_environment_variables = ["GCP_GSM_CREDENTIALS"]
side_car_docker_engine = true<|MERGE_RESOLUTION|>--- conflicted
+++ resolved
@@ -27,12 +27,8 @@
 overrides = "^7.4.0"
 pandas = { version = ">=1.5.3,<3.0" }
 pendulum = "<=3.0.0"
-<<<<<<< HEAD
-psycopg = {extras = ["binary", "pool"], version = "^3.2.2"}
-=======
 psycopg = {extras = ["binary", "pool"], version = "^3.1.19"}
 psycopg2-binary =  "^2.9.9"
->>>>>>> 5164d1f8
 pyarrow = ">=16.1,<18.0"
 pydantic = ">=2.0,<=3.0"
 python-dotenv = "^1.0.1"
