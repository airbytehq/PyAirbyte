--- conflicted
+++ resolved
@@ -17,11 +17,7 @@
 python = ">=3.10,<3.13"
 
 airbyte-api = "^0.52.1"
-<<<<<<< HEAD
 airbyte-cdk = ">=6.61.6,<7.0.0"
-=======
-airbyte-cdk = "^6.56.5"
->>>>>>> 43e5af7e
 airbyte-protocol-models-pdv2 = "^0.13.0"
 click = "^8.1.7"
 cryptography = ">=44.0.0,<45.0.0"
