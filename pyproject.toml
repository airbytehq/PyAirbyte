[tool.poetry]
name = "airbyte"
description = "PyAirbyte"
authors = ["Airbyte <contact@airbyte.io>"]
readme = "README.md"
packages = [{ include = "airbyte" }]

# This project uses dynamic versioning
# https://github.com/mtkennerly/poetry-dynamic-versioning
version = "0.0.0"

[tool.poetry-dynamic-versioning]
enable = true

[tool.poetry.dependencies]
python = ">=3.10,<4.0"

airbyte-cdk = "^5.6.0"
duckdb = "^1.1.0"
duckdb-engine = "^0.13.2"
google-auth = ">=2.27.0,<3.0"
google-cloud-bigquery = ">=3.12.0,<4.0"
google-cloud-secret-manager = "^2.17.0"
jsonschema = ">=3.2.0,<5.0"
numpy = "<2.0"  # v2.0 causes "ValueError: numpy.dtype size changed" error
orjson = "^3.10"
overrides = "^7.4.0"
pandas = ">=1.5.3,<3.0"
pendulum = "<=3.0.0"
psycopg = {extras = ["binary", "pool"], version = "^3.2.2"}
pyarrow = ">=16.1,<18.0"
pydantic = ">=2.0,<=3.0"
python-dotenv = "^1.0.1"
python-ulid = "^2.2.0"
requests = "<=2.32.2,!=3.32.0"  # 3.32.0 breaks docker tests
rich = "^13.7.0"
<<<<<<< HEAD
snowflake-connector-python = "^3.12.2"
snowflake-sqlalchemy = "^1.6.1"
sqlalchemy = ">=1.4.51,<3.0"
=======
snowflake-connector-python = "^3.10.0"
snowflake-sqlalchemy = "^1.5.1"
sqlalchemy = "^2.0.35"
>>>>>>> b22a6b48
types-pyyaml = "^6.0.12.12"

# TODO: Remove this arbitrary python constraint once `sqlalchemy-bigquery` has done so.
sqlalchemy-bigquery = { version = "1.11.0", python = "<3.13" }
airbyte-api = "^0.49.2"
google-cloud-bigquery-storage = "^2.25.0"
pyiceberg = "^0.6.1"
uuid7 = "^0.1.0"
grpcio = "^1.65.0"
structlog = "^24.4.0"
airbyte-protocol-models-pdv2 = "^0.13.0"

[tool.poetry.group.dev.dependencies]
docker = "^7.1.0"
faker = "^21.0.0"
mypy = "^1.11.2"
pandas-stubs = "^2.1.4.231218"
pdoc = "^14.3.0"
pytest = "^8.2.0"
pytest-docker = "^3.1.1"
pytest-mypy = "^0.10.3"
ruff = "^0.6.4"
types-jsonschema = "^4.20.0.0"
types-requests = "2.31.0.4"
freezegun = "^1.4.0"
tomli = "^2.0"
responses = "^0.25.0"
pytest-mock = "^3.14.0"
poethepoet = "^0.26.1"
coverage = "^7.5.1"
pytest-timeout = "^2.3.1"
viztracer = "^0.16.3"
sqlalchemy2-stubs = "^0.0.2a38"

[build-system]
requires = ["poetry-core>=1.0.0", "poetry-dynamic-versioning>=1.0.0,<2.0.0"]
build-backend = "poetry_dynamic_versioning.backend"

[tool.pytest.ini_options]
# Pytest configuration as follows:
# - No test can take longer than 10 minutes (600 seconds)
# - Markers must be declared explicitly
addopts = "-rs --strict-markers --timeout=600"
markers = [
    "slow: marks tests as slow (deselect with '-m \"not slow\"')",
    "super_slow: these super slow tests will not run in CI; they will only ever run on-demand",
    "requires_creds: marks a test as requiring credentials (skip when secrets unavailable)",
    "linting: marks a test as a linting test",
    "flaky: marks a test as flaky",
]
filterwarnings = [ # syntax: "action:message_regex:category:module:line"
    # Treat python warnings as errors in pytest
    "error",
<<<<<<< HEAD
    # # Snowflake reregisters its functions, which is fine.
    # "ignore::sqlalchemy.exc.SAWarning",  # "GenericFunction is already registered and is going to be overridden.""
=======
    # Snowflake reregisters its functions, which is fine.
    "ignore::sqlalchemy.exc.SAWarning",  # "GenericFunction is already registered and is going to be overridden.""
>>>>>>> b22a6b48
    # Ignore these, specifically on Windows because of file cleanup and locking issues:
    "ignore:unclosed file:ResourceWarning",
    "ignore::pytest.PytestUnraisableExceptionWarning",
    # Order matters here. This must be last because it will fail if we
    # hit another warning during the import.
    "ignore::airbyte.exceptions.AirbyteExperimentalFeatureWarning",
    # CDK has these refs:
    "ignore::pydantic.warnings.PydanticDeprecatedSince20",
]

[tool.ruff]
target-version = "py310"
preview = true
line-length = 100

[tool.ruff.lint]
select = [
    # For rules reference, see https://docs.astral.sh/ruff/rules/
    "A",     # flake8-builtins
    "ANN",   # flake8-annotations
    "ARG",   # flake8-unused-arguments
    "ASYNC", # flake8-async
    "B",     # flake8-bugbear
    "FBT",   # flake8-boolean-trap
    "BLE",   # Blind except
    "C4",    # flake8-comprehensions
    "C90",   # mccabe (complexity)
    "COM",   # flake8-commas
    "CPY",   # missing copyright notice
    "D",     # pydocstyle (Docstring conventions)
    "DTZ",   # flake8-datetimez
    "E",     # pycodestyle (errors)
    "ERA",   # flake8-eradicate (commented out code)
    "EXE",   # flake8-executable
    "F",     # Pyflakes
    "FA",    # flake8-future-annotations
    "FIX",   # flake8-fixme
    "FLY",   # flynt
    "FURB",  # Refurb
    "I",     # isort
    "ICN",   # flake8-import-conventions
    "INP",   # flake8-no-pep420
    "INT",   # flake8-gettext
    "ISC",   # flake8-implicit-str-concat
    "ICN",   # flake8-import-conventions
    "LOG",   # flake8-logging
    "N",     # pep8-naming
    "PD",    # pandas-vet
    "PERF",  # Perflint
    "PIE",   # flake8-pie
    "PGH",   # pygrep-hooks
    "PL",    # Pylint
    "PT",    # flake8-pytest-style
    "PTH",   # flake8-use-pathlib
    "PYI",   # flake8-pyi
    "Q",     # flake8-quotes
    "RET",   # flake8-return
    "RSE",   # flake8-raise
    "RUF",   # Ruff-specific rules
    "SIM",   # flake8-simplify
    "SLF",   # flake8-self
    "SLOT",  # flake8-slots
    "T10",   # debugger calls
    # "T20", # flake8-print # TODO: Re-enable once we have logging
    "TCH",    # flake8-type-checking
    "TD",     # flake8-todos
    "TID",    # flake8-tidy-imports
    "TRY",    # tryceratops
    "TRY002", # Disallow raising vanilla Exception. Create or use a custom exception instead.
    "TRY003", # Disallow vanilla string passing. Prefer kwargs to the exception constructur.
    "UP",     # pyupgrade
    "W",      # pycodestyle (warnings)
    "YTT",    # flake8-2020
]
ignore = [
    # For rules reference, see https://docs.astral.sh/ruff/rules/

    # These we don't agree with or don't want to prioritize to enforce:
    "ANN003",  # kwargs missing type annotations
    "ANN101",  # Type annotations for 'self' args
    "ANN102",  # Type annotations for 'cls' args
    "COM812",  # Because it conflicts with ruff auto-format
    "EM",      # flake8-errmsgs (may reconsider later)
    "DJ",      # Django linting
    "G",       # flake8-logging-format
    "ISC001",  # Conflicts with ruff auto-format
    "NPY",     # NumPy-specific rules
    "PIE790",  # Allow unnecssary 'pass' (sometimes useful for readability)
    "PERF203", # exception handling in loop
    "PLR6301", # Allow class methods that don't use 'self' (otherwise noisy)
    "RUF022",  # Allow unsorted __all__ (sometimes useful for grouping by type with pdoc)
    "S",       # flake8-bandit (noisy, security related)
    "SIM910",  # Allow "None" as second argument to Dict.get(). "Explicit is better than implicit."
    "TD002",   # Require author for TODOs
    "ASYNC1",  # flake8-trio (opinionated, noisy)
    "INP001",  # Dir 'examples' is part of an implicit namespace package. Add an __init__.py.

    # TODO: Consider re-enabling these before release:
    "A003",    # Class attribute 'type' is shadowing a Python builtin
    "BLE001",  # Do not catch blind exception: Exception
    "ERA001",  # Remove commented-out code
    "FIX002",  # Allow "TODO:" until release (then switch to requiring links via TDO003)
    "PLW0603", # Using the global statement to update _cache is discouraged
    "PLW0108", # Lambda may be unnecessary; consider inlining inner function
    # "TD003",   # Require links for TODOs (now enabled)
]
fixable = ["ALL"]
unfixable = [
    "ERA001", # Commented-out code (avoid silent loss of code)
    "T201",   # print() calls (avoid silent loss of code / log messages)
]
dummy-variable-rgx = "^(_+|(_+[a-zA-Z0-9_]*[a-zA-Z0-9]+?))$"

[tool.ruff.lint.pylint]
max-args = 8      # Relaxed from default of 5
max-branches = 15 # Relaxed from default of 12

[tool.ruff.lint.flake8-import-conventions.aliases]
airbyte = "ab"
"airbyte.exceptions" = "exc"

[tool.ruff.lint.isort]
force-sort-within-sections = false
lines-after-imports = 2
known-first-party = [
    "airbyte_cdk",
    "airbyte_protocol",
    "airbyte_protocol_dataclasses",
]
known-local-folder = ["airbyte"]
required-imports = ["from __future__ import annotations"]
known-third-party = []
section-order = [
    "future",
    "standard-library",
    "third-party",
    "first-party",
    "local-folder",
]

[tool.ruff.lint.mccabe]
max-complexity = 24

[tool.ruff.lint.pycodestyle]
ignore-overlong-task-comments = true

[tool.ruff.lint.pydocstyle]
convention = "google"

[tool.ruff.lint.flake8-annotations]
allow-star-arg-any = false
ignore-fully-untyped = false

[tool.ruff.format]
quote-style = "double"
indent-style = "space"
skip-magic-trailing-comma = false
line-ending = "auto"
preview = false
docstring-code-format = true

[tool.mypy]
# Platform configuration
python_version = "3.10"
# imports related
ignore_missing_imports = true
follow_imports = "silent"
# None and Optional handling
no_implicit_optional = true
strict_optional = true
# Configuring warnings
warn_unused_configs = true
warn_redundant_casts = true
warn_unused_ignores = true
warn_no_return = true
warn_unreachable = true
warn_return_any = false
# Untyped definitions and calls
check_untyped_defs = true
disallow_untyped_calls = false
disallow_untyped_defs = true
disallow_incomplete_defs = true
disallow_untyped_decorators = false
# Disallow dynamic typing
disallow_subclassing_any = true
disallow_any_unimported = false
disallow_any_expr = false
disallow_any_decorated = false
disallow_any_explicit = false
disallow_any_generics = false
# Miscellaneous strictness flags
allow_untyped_globals = false
allow_redefinition = false
local_partial_types = false
implicit_reexport = true
strict_equality = true
# Configuring error messages
show_error_context = false
show_column_numbers = false
show_error_codes = true
exclude = [
    "tests/integration_tests/fixtures/source-broken",
    "tests/integration_tests/fixtures/source-test",
    "docs",
    "tests",
]

[[tool.mypy.overrides]]
ignore_missing_imports = true  # No stubs yet (😢)
module = [
    "airbyte_protocol",
    "airbyte_protocol.models",
]

[tool.pyright]
pythonVersion = "3.10"
venvPath = "./"       # Assuming .venv is at the root of your project
venv = ".venv"

[tool.poetry.scripts]
airbyte-lib-validate-source = "airbyte.validate:run"

[tool.poe.tasks]
test = { shell = "pytest" }
test-fast = { shell = "pytest --durations=5 --exitfirst -m 'not slow'" }

coverage = { shell = "coverage run -m pytest && coverage report" }
coverage-report = { shell = "coverage report" }
coverage-html = { shell = "coverage html -d htmlcov && open htmlcov/index.html" }
coverage-reset = { shell = "coverage erase" }

check = { shell = "ruff check . && mypy . && pytest --collect-only -qq" }

docs-generate = {env = {PDOC_ALLOW_EXEC = "1"}, cmd = "python -m docs.generate run"}
docs-preview = {shell = "poe docs-generate && open docs/generated/index.html"}

fix = { shell = "ruff format . && ruff check --fix -s || ruff format ." }
fix-unsafe = { shell = "ruff format . && ruff check --fix --unsafe-fixes . && ruff format ." }
fix-and-check = { shell = "poe fix && poe check" }

[tool.airbyte_ci]
extra_poetry_groups = ["dev"]
poe_tasks = ["test"]
required_environment_variables = ["GCP_GSM_CREDENTIALS"]
side_car_docker_engine = true<|MERGE_RESOLUTION|>--- conflicted
+++ resolved
@@ -34,15 +34,9 @@
 python-ulid = "^2.2.0"
 requests = "<=2.32.2,!=3.32.0"  # 3.32.0 breaks docker tests
 rich = "^13.7.0"
-<<<<<<< HEAD
 snowflake-connector-python = "^3.12.2"
 snowflake-sqlalchemy = "^1.6.1"
 sqlalchemy = ">=1.4.51,<3.0"
-=======
-snowflake-connector-python = "^3.10.0"
-snowflake-sqlalchemy = "^1.5.1"
-sqlalchemy = "^2.0.35"
->>>>>>> b22a6b48
 types-pyyaml = "^6.0.12.12"
 
 # TODO: Remove this arbitrary python constraint once `sqlalchemy-bigquery` has done so.
@@ -96,13 +90,8 @@
 filterwarnings = [ # syntax: "action:message_regex:category:module:line"
     # Treat python warnings as errors in pytest
     "error",
-<<<<<<< HEAD
     # # Snowflake reregisters its functions, which is fine.
     # "ignore::sqlalchemy.exc.SAWarning",  # "GenericFunction is already registered and is going to be overridden.""
-=======
-    # Snowflake reregisters its functions, which is fine.
-    "ignore::sqlalchemy.exc.SAWarning",  # "GenericFunction is already registered and is going to be overridden.""
->>>>>>> b22a6b48
     # Ignore these, specifically on Windows because of file cleanup and locking issues:
     "ignore:unclosed file:ResourceWarning",
     "ignore::pytest.PytestUnraisableExceptionWarning",
