--- conflicted
+++ resolved
@@ -305,19 +305,13 @@
     def _ensure_schema_exists(
         self,
     ) -> None:
-<<<<<<< HEAD
         schema_name = self.normalizer.normalize(self.sql_config.schema_name)
+        known_schemas_list = self.normalizer.normalize_list(self._known_schemas_list)
+        if known_schemas_list and schema_name in known_schemas_list:
+            return  # Already exists
+
         schemas_list = self.normalizer.normalize_list(self._get_schemas_list())
         if schema_name in schemas_list:
-=======
-        """Return a new (unique) temporary table name."""
-        schema_name = self.sql_config.schema_name
-
-        if self._known_schemas_list and self.sql_config.schema_name in self._known_schemas_list:
-            return  # Already exists
-
-        if schema_name in self._get_schemas_list():
->>>>>>> 821c699c
             return
 
         sql = f"CREATE SCHEMA IF NOT EXISTS {schema_name}"
