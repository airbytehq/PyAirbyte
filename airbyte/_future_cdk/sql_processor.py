--- conflicted
+++ resolved
@@ -175,16 +175,6 @@
         self._known_schemas_list: list[str] = []
         self._ensure_schema_exists()
 
-<<<<<<< HEAD
-    # Inherited methods
-
-    # @property
-    # def expected_streams(self) -> set[str]:
-    #     """Return the expected stream names."""
-    #     return set(self.catalog_provider.stream_names)
-
-=======
->>>>>>> acbcdda1
     @property
     def catalog_provider(
         self,
@@ -291,22 +281,14 @@
 
         # We've finished processing input data.
         # Finalize all received records and state messages:
-<<<<<<< HEAD
-        self.write_all_stream_data(
-=======
         self._write_all_stream_data(
->>>>>>> acbcdda1
             write_strategy=write_strategy,
             progress_tracker=progress_tracker,
         )
 
         self.cleanup_all()
 
-<<<<<<< HEAD
-    def write_all_stream_data(
-=======
     def _write_all_stream_data(
->>>>>>> acbcdda1
         self,
         write_strategy: WriteStrategy,
         progress_tracker: ProgressTracker,
