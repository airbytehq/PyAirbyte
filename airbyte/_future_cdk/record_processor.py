# Copyright (c) 2023 Airbyte, Inc., all rights reserved.
"""Abstract base class for Processors, including SQL processors.

Processors accept Airbyte messages as input from STDIN or from another input stream.
"""

from __future__ import annotations

import abc
import io
import sys
from collections import defaultdict
from typing import IO, TYPE_CHECKING, cast, final

from airbyte_protocol.models import (
    AirbyteRecordMessage,
    AirbyteStateMessage,
    AirbyteStateType,
    AirbyteStreamState,
    AirbyteTraceMessage,
    Type,
)

from airbyte import exceptions as exc
from airbyte._future_cdk.state_writers import StdOutStateWriter
from airbyte._message_generators import MessageGeneratorFromStrBuffer
from airbyte.strategies import WriteStrategy


if TYPE_CHECKING:
    from collections.abc import Iterable

    from airbyte_cdk import AirbyteMessage

    from airbyte._batch_handles import BatchHandle
    from airbyte._future_cdk.catalog_providers import CatalogProvider
    from airbyte._future_cdk.state_writers import StateWriterBase


class AirbyteMessageParsingError(Exception):
    """Raised when an Airbyte message is invalid or cannot be parsed."""


class RecordProcessorBase(abc.ABC):
    """Abstract base class for classes which can process Airbyte messages from a source.

    This class is responsible for all aspects of handling Airbyte protocol.

    The class should be passed a catalog manager and stream manager class to handle the
    catalog and state aspects of the protocol.
    """

    def __init__(
        self,
        *,
        catalog_provider: CatalogProvider,
        state_writer: StateWriterBase | None = None,
    ) -> None:
        """Initialize the processor.

        If a state writer is not provided, the processor will use the default (STDOUT) state writer.
        """
        self._catalog_provider: CatalogProvider | None = catalog_provider
        self._state_writer: StateWriterBase | None = state_writer or StdOutStateWriter()

        self._pending_state_messages: dict[str, list[AirbyteStateMessage]] = defaultdict(list, {})
        self._finalized_state_messages: dict[
            str,
            list[AirbyteStateMessage],
        ] = defaultdict(list, {})

        self._setup()

    @property
    def expected_streams(self) -> set[str]:
        """Return the expected stream names."""
        return set(self.catalog_provider.stream_names)

    @property
    def catalog_provider(
        self,
    ) -> CatalogProvider:
        """Return the catalog manager.

        Subclasses should set this property to a valid catalog manager instance if one
        is not explicitly passed to the constructor.

        Raises:
            PyAirbyteInternalError: If the catalog manager is not set.
        """
        if not self._catalog_provider:
            raise exc.PyAirbyteInternalError(
                message="Catalog manager should exist but does not.",
            )

        return self._catalog_provider

    @property
    def state_writer(
        self,
    ) -> StateWriterBase:
        """Return the state writer instance.

        Subclasses should set this property to a valid state manager instance if one
        is not explicitly passed to the constructor.

        Raises:
            PyAirbyteInternalError: If the state manager is not set.
        """
        if not self._state_writer:
            raise exc.PyAirbyteInternalError(
                message="State manager should exist but does not.",
            )

        return self._state_writer

    @final
    def process_stdin(
        self,
        *,
        write_strategy: WriteStrategy = WriteStrategy.AUTO,
    ) -> None:
        """Process the input stream from stdin.

        Return a list of summaries for testing.
        """
        input_stream = io.TextIOWrapper(sys.stdin.buffer, encoding="utf-8")
        self.process_input_stream(
            input_stream,
            write_strategy=write_strategy,
        )

    @final
<<<<<<< HEAD
=======
    def _airbyte_messages_from_buffer(
        self,
        buffer: io.TextIOBase,
    ) -> Iterator[AirbyteMessage]:
        """Yield messages from a buffer."""
        yield from (AirbyteMessage.model_validate_json(line) for line in buffer)

    @final
>>>>>>> 86761251
    def process_input_stream(
        self,
        input_stream: IO[str],
        *,
        write_strategy: WriteStrategy = WriteStrategy.AUTO,
    ) -> None:
        """Parse the input stream and process data in batches.

        Return a list of summaries for testing.
        """
        messages = MessageGeneratorFromStrBuffer(input_stream)
        self.process_airbyte_messages(
            messages,
            write_strategy=write_strategy,
        )

    @abc.abstractmethod
    def process_record_message(
        self,
        record_msg: AirbyteRecordMessage,
        stream_schema: dict,
    ) -> None:
        """Write a record.

        This method is called for each record message.

        In most cases, the SQL processor will not perform any action, but will pass this along to to
        the file processor.
        """

    @final
    def process_airbyte_messages(
        self,
        messages: Iterable[AirbyteMessage],
        *,
        write_strategy: WriteStrategy,
    ) -> None:
        """Process a stream of Airbyte messages."""
        if not isinstance(write_strategy, WriteStrategy):
            raise exc.AirbyteInternalError(
                message="Invalid `write_strategy` argument. Expected instance of WriteStrategy.",
                context={"write_strategy": write_strategy},
            )

        stream_schemas: dict[str, dict] = {}

        # Process messages, writing to batches as we go
        for message in messages:
            if message.type is Type.RECORD:
                record_msg = cast(AirbyteRecordMessage, message.record)
                stream_name = record_msg.stream

                if stream_name not in stream_schemas:
                    stream_schemas[stream_name] = self.catalog_provider.get_stream_json_schema(
                        stream_name=stream_name
                    )

                self.process_record_message(
                    record_msg,
                    stream_schema=stream_schemas[stream_name],
                )

            elif message.type is Type.STATE:
                state_msg = cast(AirbyteStateMessage, message.state)
                if state_msg.type in {AirbyteStateType.GLOBAL, AirbyteStateType.LEGACY}:
                    self._pending_state_messages[f"_{state_msg.type}"].append(state_msg)
                else:
                    stream_state = cast(AirbyteStreamState, state_msg.stream)
                    stream_name = stream_state.stream_descriptor.name
                    self._pending_state_messages[stream_name].append(state_msg)

            elif message.type is Type.TRACE:
                trace_msg: AirbyteTraceMessage = cast(AirbyteTraceMessage, message.trace)
                if trace_msg.stream_status and trace_msg.stream_status.status == "SUCCEEDED":
                    # This stream has completed successfully, so go ahead and write the data.
                    # This will also finalize any pending state messages.
                    self.write_stream_data(
                        stream_name=trace_msg.stream_status.stream_descriptor.name,
                        write_strategy=write_strategy,
                    )

            else:
                # Ignore unexpected or unhandled message types:
                # Type.LOG, Type.CONTROL, etc.
                pass

        # We've finished processing input data.
        # Finalize all received records and state messages:
        self.write_all_stream_data(
            write_strategy=write_strategy,
        )

        self.cleanup_all()

    def write_all_stream_data(self, write_strategy: WriteStrategy) -> None:
        """Finalize any pending writes."""
        for stream_name in self.catalog_provider.stream_names:
            self.write_stream_data(
                stream_name,
                write_strategy=write_strategy,
            )

    @abc.abstractmethod
    def write_stream_data(
        self,
        stream_name: str,
        write_strategy: WriteStrategy,
    ) -> list[BatchHandle]:
        """Write pending stream data to the cache."""
        ...

    def _finalize_state_messages(
        self,
        state_messages: list[AirbyteStateMessage],
    ) -> None:
        """Handle state messages by passing them to the catalog manager."""
        if state_messages:
            self.state_writer.write_state(
                state_message=state_messages[-1],
            )

    def _setup(self) -> None:  # noqa: B027  # Intentionally empty, not abstract
        """Create the database.

        By default this is a no-op but subclasses can override this method to prepare
        any necessary resources.
        """
        pass

    def cleanup_all(self) -> None:  # noqa: B027  # Intentionally empty, not abstract
        """Clean up all resources.

        The default implementation is a no-op.
        """
        pass<|MERGE_RESOLUTION|>--- conflicted
+++ resolved
@@ -12,6 +12,7 @@
 from collections import defaultdict
 from typing import IO, TYPE_CHECKING, cast, final
 
+from airbyte_cdk import AirbyteMessage
 from airbyte_protocol.models import (
     AirbyteRecordMessage,
     AirbyteStateMessage,
@@ -28,9 +29,7 @@
 
 
 if TYPE_CHECKING:
-    from collections.abc import Iterable
-
-    from airbyte_cdk import AirbyteMessage
+    from collections.abc import Iterable, Iterator
 
     from airbyte._batch_handles import BatchHandle
     from airbyte._future_cdk.catalog_providers import CatalogProvider
@@ -131,8 +130,6 @@
         )
 
     @final
-<<<<<<< HEAD
-=======
     def _airbyte_messages_from_buffer(
         self,
         buffer: io.TextIOBase,
@@ -141,7 +138,6 @@
         yield from (AirbyteMessage.model_validate_json(line) for line in buffer)
 
     @final
->>>>>>> 86761251
     def process_input_stream(
         self,
         input_stream: IO[str],
