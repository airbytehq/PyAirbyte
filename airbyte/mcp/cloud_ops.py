# Copyright (c) 2024 Airbyte, Inc., all rights reserved.
"""Airbyte Cloud MCP operations."""

import os
from pathlib import Path
from typing import Annotated, Any

from fastmcp import FastMCP
from pydantic import Field

from airbyte import cloud, get_destination, get_source
from airbyte.cloud.auth import (
    resolve_cloud_api_url,
    resolve_cloud_client_id,
    resolve_cloud_client_secret,
    resolve_cloud_workspace_id,
)
from airbyte.cloud.connections import CloudConnection
from airbyte.cloud.connectors import CloudDestination, CloudSource, CustomCloudSourceDefinition
from airbyte.cloud.workspaces import CloudWorkspace
from airbyte.destinations.util import get_noop_destination
from airbyte.mcp._tool_utils import mcp_tool, register_tools
from airbyte.mcp._util import resolve_config, resolve_list_of_strings


def _check_internal_admin_flag() -> bool:
    """Check if internal admin flag is properly configured.

    Returns:
        True if both AIRBYTE_INTERNAL_ADMIN_FLAG and AIRBYTE_INTERNAL_ADMIN_USER are set correctly.
    """
    admin_flag = os.environ.get("AIRBYTE_INTERNAL_ADMIN_FLAG")
    admin_user = os.environ.get("AIRBYTE_INTERNAL_ADMIN_USER")

    if admin_flag != "airbyte.io":
        print(
            "Warning: Invalid AIRBYTE_INTERNAL_ADMIN_FLAG configuration. "
            "Remove or correct the environment variable."
        )
        return False

    if not admin_user:
        print(
            "Warning: Invalid AIRBYTE_INTERNAL_ADMIN_USER configuration. "
            "Remove or correct the environment variable."
        )
        return False

    return True


def _get_admin_user_email() -> str | None:
    """Get the admin user email from environment variable.

    Returns:
        The admin user email from AIRBYTE_INTERNAL_ADMIN_USER, or None if not configured.
    """
    if not _check_internal_admin_flag():
        return None

    return os.environ.get("AIRBYTE_INTERNAL_ADMIN_USER")


def _get_cloud_workspace() -> CloudWorkspace:
    """Get an authenticated CloudWorkspace using environment variables."""
    return CloudWorkspace(
        workspace_id=resolve_cloud_workspace_id(),
        client_id=resolve_cloud_client_id(),
        client_secret=resolve_cloud_client_secret(),
        api_root=resolve_cloud_api_url(),
    )


@mcp_tool(
    domain="cloud",
    open_world=True,
)
def deploy_source_to_cloud(
    source_name: Annotated[
        str,
        Field(description="The name to use when deploying the source."),
    ],
    source_connector_name: Annotated[
        str,
        Field(description="The name of the source connector (e.g., 'source-faker')."),
    ],
    *,
    config: Annotated[
        dict | str | None,
        Field(
            description="The configuration for the source connector.",
            default=None,
        ),
    ],
    config_secret_name: Annotated[
        str | None,
        Field(
            description="The name of the secret containing the configuration.",
            default=None,
        ),
    ],
    unique: Annotated[
        bool,
        Field(
            description="Whether to require a unique name.",
            default=True,
        ),
    ],
) -> str:
    """Deploy a source connector to Airbyte Cloud.

    By default, the `AIRBYTE_CLIENT_ID`, `AIRBYTE_CLIENT_SECRET`, `AIRBYTE_WORKSPACE_ID`,
    and `AIRBYTE_API_ROOT` environment variables will be used to authenticate with the
    Airbyte Cloud API.
    """
    try:
        source = get_source(
            source_connector_name,
            install_if_missing=False,
        )
        config_dict = resolve_config(
            config=config,
            config_secret_name=config_secret_name,
            config_spec_jsonschema=source.config_spec,
        )
        source.set_config(config_dict)

        workspace: CloudWorkspace = _get_cloud_workspace()
        deployed_source = workspace.deploy_source(
            name=source_name,
            source=source,
            unique=unique,
        )

    except Exception as ex:
        return f"Failed to deploy source '{source_name}': {ex}"
    else:
        return (
            f"Successfully deployed source '{source_name}' with ID '{deployed_source.connector_id}'"
            f" and URL: {deployed_source.connector_url}"
        )


@mcp_tool(
    domain="cloud",
    open_world=True,
)
def deploy_destination_to_cloud(
    destination_name: Annotated[
        str,
        Field(description="The name to use when deploying the destination."),
    ],
    destination_connector_name: Annotated[
        str,
        Field(description="The name of the destination connector (e.g., 'destination-postgres')."),
    ],
    *,
    config: Annotated[
        dict | str | None,
        Field(
            description="The configuration for the destination connector.",
            default=None,
        ),
    ],
    config_secret_name: Annotated[
        str | None,
        Field(
            description="The name of the secret containing the configuration.",
            default=None,
        ),
    ],
    unique: Annotated[
        bool,
        Field(
            description="Whether to require a unique name.",
            default=True,
        ),
    ],
) -> str:
    """Deploy a destination connector to Airbyte Cloud.

    By default, the `AIRBYTE_CLIENT_ID`, `AIRBYTE_CLIENT_SECRET`, `AIRBYTE_WORKSPACE_ID`,
    and `AIRBYTE_API_ROOT` environment variables will be used to authenticate with the
    Airbyte Cloud API.
    """
    try:
        destination = get_destination(
            destination_connector_name,
            install_if_missing=False,
        )
        config_dict = resolve_config(
            config=config,
            config_secret_name=config_secret_name,
            config_spec_jsonschema=destination.config_spec,
        )
        destination.set_config(config_dict)

        workspace: CloudWorkspace = _get_cloud_workspace()
        deployed_destination = workspace.deploy_destination(
            name=destination_name,
            destination=destination,
            unique=unique,
        )

    except Exception as ex:
        return f"Failed to deploy destination '{destination_name}': {ex}"
    else:
        return (
            f"Successfully deployed destination '{destination_name}' "
            f"with ID: {deployed_destination.connector_id}"
        )


@mcp_tool(
    domain="cloud",
    open_world=True,
)
def create_connection_on_cloud(
    connection_name: Annotated[
        str,
        Field(description="The name of the connection."),
    ],
    source_id: Annotated[
        str,
        Field(description="The ID of the deployed source."),
    ],
    destination_id: Annotated[
        str,
        Field(description="The ID of the deployed destination."),
    ],
    selected_streams: Annotated[
        str | list[str],
        Field(
            description=(
                "The selected stream names to sync within the connection. "
                "Must be an explicit stream name or list of streams. "
                "Cannot be empty or '*'."
            )
        ),
    ],
    table_prefix: Annotated[
        str | None,
        Field(
            description="Optional table prefix to use when syncing to the destination.",
            default=None,
        ),
    ],
) -> str:
    """Create a connection between a deployed source and destination on Airbyte Cloud.

    By default, the `AIRBYTE_CLIENT_ID`, `AIRBYTE_CLIENT_SECRET`, `AIRBYTE_WORKSPACE_ID`,
    and `AIRBYTE_API_ROOT` environment variables will be used to authenticate with the
    Airbyte Cloud API.
    """
    resolved_streams_list: list[str] = resolve_list_of_strings(selected_streams)
    try:
        workspace: CloudWorkspace = _get_cloud_workspace()
        deployed_connection = workspace.deploy_connection(
            connection_name=connection_name,
            source=source_id,
            destination=destination_id,
            selected_streams=resolved_streams_list,
            table_prefix=table_prefix,
        )

    except Exception as ex:
        return f"Failed to create connection '{connection_name}': {ex}"
    else:
        return (
            f"Successfully created connection '{connection_name}' "
            f"with ID '{deployed_connection.connection_id}' and "
            f"URL: {deployed_connection.connection_url}"
        )


@mcp_tool(
    domain="cloud",
    open_world=True,
)
def run_cloud_sync(
    connection_id: Annotated[
        str,
        Field(description="The ID of the Airbyte Cloud connection."),
    ],
    *,
    wait: Annotated[
        bool,
        Field(
            description="Whether to wait for the sync to complete.",
            default=True,
        ),
    ],
    wait_timeout: Annotated[
        int,
        Field(
            description="Maximum time to wait for sync completion (seconds).",
            default=300,
        ),
    ],
) -> str:
    """Run a sync job on Airbyte Cloud.

    By default, the `AIRBYTE_CLIENT_ID`, `AIRBYTE_CLIENT_SECRET`, `AIRBYTE_WORKSPACE_ID`,
    and `AIRBYTE_API_ROOT` environment variables will be used to authenticate with the
    Airbyte Cloud API.
    """
    try:
        workspace: CloudWorkspace = _get_cloud_workspace()
        connection = workspace.get_connection(connection_id=connection_id)
        sync_result = connection.run_sync(wait=wait, wait_timeout=wait_timeout)

    except Exception as ex:
        return f"Failed to run sync for connection '{connection_id}': {ex}"
    else:
        if wait:
            status = sync_result.get_job_status()
            return (
                f"Sync completed with status: {status}. "  # Sync completed.
                f"Job ID is '{sync_result.job_id}' and "
                f"job URL is: {sync_result.job_url}"
            )
        return (
            f"Sync started. "  # Sync started.
            f"Job ID is '{sync_result.job_id}' and "
            f"job URL is: {sync_result.job_url}"
        )


@mcp_tool(
    domain="cloud",
    read_only=True,
    idempotent=True,
    open_world=True,
)
def check_airbyte_cloud_workspace() -> str:
    """Check if we have a valid Airbyte Cloud connection and return workspace info.

    By default, the `AIRBYTE_CLIENT_ID`, `AIRBYTE_CLIENT_SECRET`, `AIRBYTE_WORKSPACE_ID`,
    and `AIRBYTE_API_ROOT` environment variables will be used to authenticate with the
    Airbyte Cloud API.

    Returns workspace ID and workspace URL for verification.
    """
    try:
        workspace: CloudWorkspace = _get_cloud_workspace()
        workspace.connect()

    except Exception as ex:
        return f"❌ Failed to connect to Airbyte Cloud workspace: {ex}"
    else:
        return (
            f"✅ Successfully connected to Airbyte Cloud workspace.\n"
            f"Workspace ID: {workspace.workspace_id}\n"
            f"Workspace URL: {workspace.workspace_url}"
        )


@mcp_tool(
    domain="cloud",
    open_world=True,
)
def deploy_noop_destination_to_cloud(
    name: str = "No-op Destination",
    *,
    unique: bool = True,
) -> str:
    """Deploy the No-op destination to Airbyte Cloud for testing purposes.

    By default, the `AIRBYTE_CLIENT_ID`, `AIRBYTE_CLIENT_SECRET`, `AIRBYTE_WORKSPACE_ID`,
    and `AIRBYTE_API_ROOT` environment variables will be used to authenticate with the
    Airbyte Cloud API.
    """
    try:
        destination = get_noop_destination()
        workspace: CloudWorkspace = _get_cloud_workspace()
        deployed_destination = workspace.deploy_destination(
            name=name,
            destination=destination,
            unique=unique,
        )
    except Exception as ex:
        return f"Failed to deploy No-op Destination: {ex}"
    else:
        return (
            f"Successfully deployed No-op Destination "
            f"with ID '{deployed_destination.connector_id}' and "
            f"URL: {deployed_destination.connector_url}"
        )


@mcp_tool(
    domain="cloud",
    read_only=True,
    idempotent=True,
    open_world=True,
)
def get_cloud_sync_status(
    connection_id: Annotated[
        str,
        Field(
            description="The ID of the Airbyte Cloud connection.",
        ),
    ],
    job_id: Annotated[
        int | None,
        Field(
            description="Optional job ID. If not provided, the latest job will be used.",
            default=None,
        ),
    ],
    *,
    include_attempts: Annotated[
        bool,
        Field(
            description="Whether to include detailed attempts information.",
            default=False,
        ),
    ],
) -> dict[str, Any]:
    """Get the status of a sync job from the Airbyte Cloud.

    By default, the `AIRBYTE_CLIENT_ID`, `AIRBYTE_CLIENT_SECRET`, `AIRBYTE_WORKSPACE_ID`,
    and `AIRBYTE_API_ROOT` environment variables will be used to authenticate with the
    Airbyte Cloud API.
    """
    try:
        workspace: CloudWorkspace = _get_cloud_workspace()
        connection = workspace.get_connection(connection_id=connection_id)

        # If a job ID is provided, get the job by ID.
        sync_result: cloud.SyncResult | None = connection.get_sync_result(job_id=job_id)

        if not sync_result:
            return {"status": None, "job_id": None, "attempts": []}

        result = {
            "status": sync_result.get_job_status(),
            "job_id": sync_result.job_id,
            "bytes_synced": sync_result.bytes_synced,
            "records_synced": sync_result.records_synced,
            "start_time": sync_result.start_time.isoformat(),
            "job_url": sync_result.job_url,
            "attempts": [],
        }

        if include_attempts:
            attempts = sync_result.get_attempts()
            result["attempts"] = [
                {
                    "attempt_number": attempt.attempt_number,
                    "attempt_id": attempt.attempt_id,
                    "status": attempt.status,
                    "bytes_synced": attempt.bytes_synced,
                    "records_synced": attempt.records_synced,
                    "created_at": attempt.created_at.isoformat(),
                }
                for attempt in attempts
            ]

        return result

    except Exception as ex:
        return {
            "status": None,
            "job_id": job_id,
            "error": f"Failed to get sync status for connection '{connection_id}': {ex}",
            "attempts": [],
        }


@mcp_tool(
    domain="cloud",
    read_only=True,
    idempotent=True,
    open_world=True,
)
def list_deployed_cloud_source_connectors() -> list[CloudSource]:
    """List all deployed source connectors in the Airbyte Cloud workspace.

    By default, the `AIRBYTE_CLIENT_ID`, `AIRBYTE_CLIENT_SECRET`, `AIRBYTE_WORKSPACE_ID`,
    and `AIRBYTE_API_ROOT` environment variables will be used to authenticate with the
    Airbyte Cloud API.
    """
    workspace: CloudWorkspace = _get_cloud_workspace()
    return workspace.list_sources()


@mcp_tool(
    domain="cloud",
    read_only=True,
    idempotent=True,
    open_world=True,
)
def list_deployed_cloud_destination_connectors() -> list[CloudDestination]:
    """List all deployed destination connectors in the Airbyte Cloud workspace.

    By default, the `AIRBYTE_CLIENT_ID`, `AIRBYTE_CLIENT_SECRET`, `AIRBYTE_WORKSPACE_ID`,
    and `AIRBYTE_API_ROOT` environment variables will be used to authenticate with the
    Airbyte Cloud API.
    """
    workspace: CloudWorkspace = _get_cloud_workspace()
    return workspace.list_destinations()


@mcp_tool(
    domain="cloud",
    read_only=True,
    idempotent=True,
    open_world=True,
)
def get_cloud_sync_logs(
    connection_id: Annotated[
        str,
        Field(description="The ID of the Airbyte Cloud connection."),
    ],
    job_id: Annotated[
        int | None,
        Field(description="Optional job ID. If not provided, the latest job will be used."),
    ] = None,
    attempt_number: Annotated[
        int | None,
        Field(
            description="Optional attempt number. If not provided, the latest attempt will be used."
        ),
    ] = None,
) -> str:
    """Get the logs from a sync job attempt on Airbyte Cloud.

    By default, the `AIRBYTE_CLIENT_ID`, `AIRBYTE_CLIENT_SECRET`, `AIRBYTE_WORKSPACE_ID`,
    and `AIRBYTE_API_ROOT` environment variables will be used to authenticate with the
    Airbyte Cloud API.
    """
    try:
        workspace: CloudWorkspace = _get_cloud_workspace()
        connection = workspace.get_connection(connection_id=connection_id)

        sync_result: cloud.SyncResult | None = connection.get_sync_result(job_id=job_id)

        if not sync_result:
            return f"No sync job found for connection '{connection_id}'"

        attempts = sync_result.get_attempts()

        if not attempts:
            return f"No attempts found for job '{sync_result.job_id}'"

        if attempt_number is not None:
            target_attempt = None
            for attempt in attempts:
                if attempt.attempt_number == attempt_number:
                    target_attempt = attempt
                    break

            if target_attempt is None:
                return f"Attempt number {attempt_number} not found for job '{sync_result.job_id}'"
        else:
            target_attempt = max(attempts, key=lambda a: a.attempt_number)

        logs = target_attempt.get_full_log_text()

        if not logs:
            return (
                f"No logs available for job '{sync_result.job_id}', "
                f"attempt {target_attempt.attempt_number}"
            )

        return logs

    except Exception as ex:
        return f"Failed to get logs for connection '{connection_id}': {ex}"


@mcp_tool(
    domain="cloud",
    read_only=True,
    idempotent=True,
    open_world=True,
)
def list_deployed_cloud_connections() -> list[CloudConnection]:
    """List all deployed connections in the Airbyte Cloud workspace.

    By default, the `AIRBYTE_CLIENT_ID`, `AIRBYTE_CLIENT_SECRET`, `AIRBYTE_WORKSPACE_ID`,
    and `AIRBYTE_API_ROOT` environment variables will be used to authenticate with the
    Airbyte Cloud API.
    """
    workspace: CloudWorkspace = _get_cloud_workspace()
    return workspace.list_connections()


def _get_custom_source_definition_description(
    custom_source: CustomCloudSourceDefinition,
) -> str:
    return "\n".join(
        [
            f" - Custom Source Name: {custom_source.name}",
            f" - Definition ID: {custom_source.definition_id}",
            f" - Definition Version: {custom_source.version}",
            f" - Connector Builder Project ID: {custom_source.connector_builder_project_id}",
            f" - Connector Builder Project URL: {custom_source.connector_builder_project_url}",
        ]
    )


@mcp_tool(
    domain="cloud",
    open_world=True,
)
def publish_custom_source_definition(
    name: Annotated[
        str,
        Field(description="The name for the custom connector definition."),
    ],
    *,
    manifest_yaml: Annotated[
        str | Path | None,
        Field(
            description=(
                "The Low-code CDK manifest as a YAML string or file path. "
                "Required for YAML connectors."
            ),
            default=None,
        ),
    ] = None,
    unique: Annotated[
        bool,
        Field(
            description="Whether to require a unique name.",
            default=True,
        ),
    ] = True,
    pre_validate: Annotated[
        bool,
        Field(
            description="Whether to validate the manifest client-side before publishing.",
            default=True,
        ),
    ] = True,
) -> str:
    """Publish a custom YAML source connector definition to Airbyte Cloud.

    Note: Only YAML (declarative) connectors are currently supported.
    Docker-based custom sources are not yet available.
    """
    try:
        processed_manifest = manifest_yaml
        if isinstance(manifest_yaml, str) and "\n" not in manifest_yaml:
            processed_manifest = Path(manifest_yaml)

        workspace: CloudWorkspace = _get_cloud_workspace()
        custom_source = workspace.publish_custom_source_definition(
            name=name,
            manifest_yaml=processed_manifest,
            unique=unique,
            pre_validate=pre_validate,
        )
    except Exception as ex:
        return f"Failed to publish custom source definition '{name}': {ex}"
    else:
        return (
            "Successfully published custom YAML source definition:\n"
            + _get_custom_source_definition_description(
                custom_source=custom_source,
            )
            + "\n"
        )


@mcp_tool(
    domain="cloud",
    read_only=True,
    idempotent=True,
    open_world=True,
)
def list_custom_source_definitions() -> list[dict[str, Any]]:
    """List custom YAML source definitions in the Airbyte Cloud workspace.

    Note: Only YAML (declarative) connectors are currently supported.
    Docker-based custom sources are not yet available.
    """
    workspace: CloudWorkspace = _get_cloud_workspace()
    definitions = workspace.list_custom_source_definitions(
        definition_type="yaml",
    )

    return [
        {
            "definition_id": d.definition_id,
            "name": d.name,
            "version": d.version,
            "connector_builder_project_url": d.connector_builder_project_url,
        }
        for d in definitions
    ]


@mcp_tool(
    domain="cloud",
    destructive=True,
    open_world=True,
)
def update_custom_source_definition(
    definition_id: Annotated[
        str,
        Field(description="The ID of the definition to update."),
    ],
    manifest_yaml: Annotated[
        str | Path,
        Field(
            description="New manifest as YAML string or file path.",
        ),
    ],
    *,
    pre_validate: Annotated[
        bool,
        Field(
            description="Whether to validate the manifest client-side before updating.",
            default=True,
        ),
    ] = True,
) -> str:
    """Update a custom YAML source definition in Airbyte Cloud.

    Note: Only YAML (declarative) connectors are currently supported.
    Docker-based custom sources are not yet available.
    """
    try:
        processed_manifest = manifest_yaml
        if isinstance(manifest_yaml, str) and "\n" not in manifest_yaml:
            processed_manifest = Path(manifest_yaml)

        workspace: CloudWorkspace = _get_cloud_workspace()
        definition = workspace.get_custom_source_definition(
            definition_id=definition_id,
            definition_type="yaml",
        )
        custom_source: CustomCloudSourceDefinition = definition.update_definition(
            manifest_yaml=processed_manifest,
            pre_validate=pre_validate,
        )
    except Exception as ex:
        return f"Failed to update custom source definition '{definition_id}': {ex}"
    else:
        return (
            "Successfully updated custom YAML source definition:\n"
            + _get_custom_source_definition_description(
                custom_source=custom_source,
            )
        )


@mcp_tool(
    domain="cloud",
    destructive=True,
    open_world=True,
)
def permanently_delete_custom_source_definition(
    definition_id: Annotated[
        str,
        Field(description="The ID of the custom source definition to delete."),
    ],
) -> str:
    """Permanently delete a custom YAML source definition from Airbyte Cloud.

    IMPORTANT: This operation requires the connector name to either:
    1. Start with "delete:" (case insensitive), OR
    2. Contain "delete-me" (case insensitive)

    If the connector does not meet these requirements, the deletion will be rejected with a
    helpful error message. Instruct the user to rename the connector appropriately to authorize
    the deletion.

    Note: Only YAML (declarative) connectors are currently supported.
    Docker-based custom sources are not yet available.
    """
    workspace: CloudWorkspace = _get_cloud_workspace()
    definition = workspace.get_custom_source_definition(
        definition_id=definition_id,
        definition_type="yaml",
    )
    definition_name: str = definition.name  # Capture name before deletion
    definition.permanently_delete(
        safe_mode=True,  # Hard-coded safe mode for extra protection when running in LLM agents.
    )
    return (
        f"Successfully deleted custom source definition '{definition_name}' (ID: {definition_id})"
    )


@mcp_tool(
    domain="cloud",
<<<<<<< HEAD
    read_only=True,
    idempotent=True,
    open_world=True,
)
def get_cloud_source_connector_version(
    source_id: Annotated[
        str,
        Field(description="The ID of the deployed source connector."),
    ],
) -> str:
    """Get the current version information for a deployed source connector.

    Returns version details including the current version string and whether an override
    is applied.
=======
    open_world=True,
)
def rename_cloud_source(
    source_id: Annotated[
        str,
        Field(description="The ID of the deployed source to rename."),
    ],
    name: Annotated[
        str,
        Field(description="New name for the source."),
    ],
) -> str:
    """Rename a deployed source connector on Airbyte Cloud.

    By default, the `AIRBYTE_CLIENT_ID`, `AIRBYTE_CLIENT_SECRET`, `AIRBYTE_WORKSPACE_ID`,
    and `AIRBYTE_API_ROOT` environment variables will be used to authenticate with the
    Airbyte Cloud API.
    """
    workspace: CloudWorkspace = _get_cloud_workspace()
    source = workspace.get_source(source_id=source_id)
    source.rename(name=name)
    return f"Successfully renamed source '{source_id}' to '{name}'. URL: {source.connector_url}"


@mcp_tool(
    domain="cloud",
    destructive=True,
    open_world=True,
)
def update_cloud_source_config(
    source_id: Annotated[
        str,
        Field(description="The ID of the deployed source to update."),
    ],
    config: Annotated[
        dict | str,
        Field(
            description="New configuration for the source connector.",
        ),
    ],
    config_secret_name: Annotated[
        str | None,
        Field(
            description="The name of the secret containing the configuration.",
            default=None,
        ),
    ] = None,
) -> str:
    """Update a deployed source connector's configuration on Airbyte Cloud.

    This is a destructive operation that can break existing connections if the
    configuration is changed incorrectly. Use with caution.
>>>>>>> eda647b2

    By default, the `AIRBYTE_CLIENT_ID`, `AIRBYTE_CLIENT_SECRET`, `AIRBYTE_WORKSPACE_ID`,
    and `AIRBYTE_API_ROOT` environment variables will be used to authenticate with the
    Airbyte Cloud API.
    """
    workspace: CloudWorkspace = _get_cloud_workspace()
    source = workspace.get_source(source_id=source_id)
<<<<<<< HEAD
    version_info = source.get_connector_version()
    return str(version_info)
=======

    config_dict = resolve_config(
        config=config,
        config_secret_name=config_secret_name,
        config_spec_jsonschema=None,  # We don't have the spec here
    )

    source.update_config(config=config_dict)
    return f"Successfully updated source '{source_id}'. URL: {source.connector_url}"
>>>>>>> eda647b2


@mcp_tool(
    domain="cloud",
<<<<<<< HEAD
    read_only=True,
    idempotent=True,
    open_world=True,
)
def get_cloud_destination_connector_version(
    destination_id: Annotated[
        str,
        Field(description="The ID of the deployed destination connector."),
    ],
) -> str:
    """Get the current version information for a deployed destination connector.

    Returns version details including the current version string and whether an override
    is applied.
=======
    open_world=True,
)
def rename_cloud_destination(
    destination_id: Annotated[
        str,
        Field(description="The ID of the deployed destination to rename."),
    ],
    name: Annotated[
        str,
        Field(description="New name for the destination."),
    ],
) -> str:
    """Rename a deployed destination connector on Airbyte Cloud.
>>>>>>> eda647b2

    By default, the `AIRBYTE_CLIENT_ID`, `AIRBYTE_CLIENT_SECRET`, `AIRBYTE_WORKSPACE_ID`,
    and `AIRBYTE_API_ROOT` environment variables will be used to authenticate with the
    Airbyte Cloud API.
    """
    workspace: CloudWorkspace = _get_cloud_workspace()
    destination = workspace.get_destination(destination_id=destination_id)
<<<<<<< HEAD
    version_info = destination.get_connector_version()
    return str(version_info)
=======
    destination.rename(name=name)
    return (
        f"Successfully renamed destination '{destination_id}' to '{name}'. "
        f"URL: {destination.connector_url}"
    )
>>>>>>> eda647b2


@mcp_tool(
    domain="cloud",
    destructive=True,
<<<<<<< HEAD
    idempotent=False,
    open_world=True,
    airbyte_internal=True,
)
def set_cloud_source_connector_version_override(
    source_id: Annotated[
        str,
        Field(description="The ID of the deployed source connector."),
    ],
    version: Annotated[
        str | None,
        Field(
            description="The semver version string to pin to (e.g., '0.1.0'). "
            "Must be None if unset is True.",
            default=None,
        ),
    ] = None,
    *,
    unset: Annotated[
        bool,
        Field(
            description="If True, removes any existing version override. "
            "Cannot be True if version is provided.",
            default=False,
        ),
    ] = False,
    override_reason: Annotated[
        str | None,
        Field(
            description=(
                "Required when setting a version. "
                "Explanation for the override (min 10 characters)."
            ),
            default=None,
        ),
    ] = None,
    override_reason_reference_url: Annotated[
        str | None,
        Field(
            description="Optional URL with more context (e.g., issue link).",
=======
    open_world=True,
)
def update_cloud_destination_config(
    destination_id: Annotated[
        str,
        Field(description="The ID of the deployed destination to update."),
    ],
    config: Annotated[
        dict | str,
        Field(
            description="New configuration for the destination connector.",
        ),
    ],
    config_secret_name: Annotated[
        str | None,
        Field(
            description="The name of the secret containing the configuration.",
>>>>>>> eda647b2
            default=None,
        ),
    ] = None,
) -> str:
<<<<<<< HEAD
    """Set or clear a version override for a deployed source connector.

    You must specify EXACTLY ONE of `version` OR `unset=True`, but not both.
    When setting a version, `override_reason` is required and must be at least 10 characters.

    This is an admin-only operation. Requires environment variables:
    - AIRBYTE_INTERNAL_ADMIN_FLAG=airbyte.io
    - AIRBYTE_INTERNAL_ADMIN_USER=<your_email>
=======
    """Update a deployed destination connector's configuration on Airbyte Cloud.

    This is a destructive operation that can break existing connections if the
    configuration is changed incorrectly. Use with caution.
>>>>>>> eda647b2

    By default, the `AIRBYTE_CLIENT_ID`, `AIRBYTE_CLIENT_SECRET`, `AIRBYTE_WORKSPACE_ID`,
    and `AIRBYTE_API_ROOT` environment variables will be used to authenticate with the
    Airbyte Cloud API.
    """
<<<<<<< HEAD
    admin_user_email = os.environ.get("AIRBYTE_INTERNAL_ADMIN_USER")
    if not admin_user_email:
        raise ValueError("AIRBYTE_INTERNAL_ADMIN_USER environment variable is required")

    workspace: CloudWorkspace = _get_cloud_workspace()
    source = workspace.get_source(source_id=source_id)
    result = source._set_connector_version_override(  # noqa: SLF001  # Accessing Non-Public API
        version=version,
        unset=unset,
        override_reason=override_reason,
        override_reason_reference_url=override_reason_reference_url,
        user_email=admin_user_email,
    )

    if unset:
        if result:
            return f"Successfully cleared version override for source '{source_id}'"
        return f"No version override was set for source '{source_id}'"
    return f"Successfully set version override to '{version}' for source '{source_id}'"
=======
    workspace: CloudWorkspace = _get_cloud_workspace()
    destination = workspace.get_destination(destination_id=destination_id)

    config_dict = resolve_config(
        config=config,
        config_secret_name=config_secret_name,
        config_spec_jsonschema=None,  # We don't have the spec here
    )

    destination.update_config(config=config_dict)
    return (
        f"Successfully updated destination '{destination_id}'. " f"URL: {destination.connector_url}"
    )


@mcp_tool(
    domain="cloud",
    open_world=True,
)
def rename_cloud_connection(
    connection_id: Annotated[
        str,
        Field(description="The ID of the connection to rename."),
    ],
    name: Annotated[
        str,
        Field(description="New name for the connection."),
    ],
) -> str:
    """Rename a connection on Airbyte Cloud.

    By default, the `AIRBYTE_CLIENT_ID`, `AIRBYTE_CLIENT_SECRET`, `AIRBYTE_WORKSPACE_ID`,
    and `AIRBYTE_API_ROOT` environment variables will be used to authenticate with the
    Airbyte Cloud API.
    """
    workspace: CloudWorkspace = _get_cloud_workspace()
    connection = workspace.get_connection(connection_id=connection_id)
    connection.rename(name=name)
    return (
        f"Successfully renamed connection '{connection_id}' to '{name}'. "
        f"URL: {connection.connection_url}"
    )


@mcp_tool(
    domain="cloud",
    open_world=True,
)
def set_cloud_connection_table_prefix(
    connection_id: Annotated[
        str,
        Field(description="The ID of the connection to update."),
    ],
    prefix: Annotated[
        str,
        Field(description="New table prefix to use when syncing to the destination."),
    ],
) -> str:
    """Set the table prefix for a connection on Airbyte Cloud.

    By default, the `AIRBYTE_CLIENT_ID`, `AIRBYTE_CLIENT_SECRET`, `AIRBYTE_WORKSPACE_ID`,
    and `AIRBYTE_API_ROOT` environment variables will be used to authenticate with the
    Airbyte Cloud API.
    """
    workspace: CloudWorkspace = _get_cloud_workspace()
    connection = workspace.get_connection(connection_id=connection_id)
    connection.set_table_prefix(prefix=prefix)
    return (
        f"Successfully set table prefix for connection '{connection_id}' to '{prefix}'. "
        f"URL: {connection.connection_url}"
    )
>>>>>>> eda647b2


@mcp_tool(
    domain="cloud",
    destructive=True,
<<<<<<< HEAD
    idempotent=False,
    open_world=True,
    airbyte_internal=True,
)
def set_cloud_destination_connector_version_override(
    destination_id: Annotated[
        str,
        Field(description="The ID of the deployed destination connector."),
    ],
    version: Annotated[
        str | None,
        Field(
            description="The semver version string to pin to (e.g., '0.1.0'). "
            "Must be None if unset is True.",
            default=None,
        ),
    ] = None,
    *,
    unset: Annotated[
        bool,
        Field(
            description="If True, removes any existing version override. "
            "Cannot be True if version is provided.",
            default=False,
        ),
    ] = False,
    override_reason: Annotated[
        str | None,
        Field(
            description=(
                "Required when setting a version. "
                "Explanation for the override (min 10 characters)."
            ),
            default=None,
        ),
    ] = None,
    override_reason_reference_url: Annotated[
        str | None,
        Field(
            description="Optional URL with more context (e.g., issue link).",
            default=None,
        ),
    ] = None,
) -> str:
    """Set or clear a version override for a deployed destination connector.

    You must specify EXACTLY ONE of `version` OR `unset=True`, but not both.
    When setting a version, `override_reason` is required and must be at least 10 characters.

    This is an admin-only operation. Requires environment variables:
    - AIRBYTE_INTERNAL_ADMIN_FLAG=airbyte.io
    - AIRBYTE_INTERNAL_ADMIN_USER=<your_email>
=======
    open_world=True,
)
def set_cloud_connection_selected_streams(
    connection_id: Annotated[
        str,
        Field(description="The ID of the connection to update."),
    ],
    stream_names: Annotated[
        str | list[str],
        Field(
            description=(
                "The selected stream names to sync within the connection. "
                "Must be an explicit stream name or list of streams."
            )
        ),
    ],
) -> str:
    """Set the selected streams for a connection on Airbyte Cloud.

    This is a destructive operation that can break existing connections if the
    stream selection is changed incorrectly. Use with caution.
>>>>>>> eda647b2

    By default, the `AIRBYTE_CLIENT_ID`, `AIRBYTE_CLIENT_SECRET`, `AIRBYTE_WORKSPACE_ID`,
    and `AIRBYTE_API_ROOT` environment variables will be used to authenticate with the
    Airbyte Cloud API.
    """
<<<<<<< HEAD
    admin_user_email = os.environ.get("AIRBYTE_INTERNAL_ADMIN_USER")
    if not admin_user_email:
        raise ValueError("AIRBYTE_INTERNAL_ADMIN_USER environment variable is required")

    workspace: CloudWorkspace = _get_cloud_workspace()
    destination = workspace.get_destination(destination_id=destination_id)
    result = destination._set_connector_version_override(  # noqa: SLF001  # Accessing Non-Public API
        version=version,
        unset=unset,
        override_reason=override_reason,
        override_reason_reference_url=override_reason_reference_url,
        user_email=admin_user_email,
    )

    if unset:
        if result:
            return f"Successfully cleared version override for destination '{destination_id}'"
        return f"No version override was set for destination '{destination_id}'"
    return f"Successfully set version override to '{version}' for destination '{destination_id}'"
=======
    workspace: CloudWorkspace = _get_cloud_workspace()
    connection = workspace.get_connection(connection_id=connection_id)

    resolved_streams_list: list[str] = resolve_list_of_strings(stream_names)
    connection.set_selected_streams(stream_names=resolved_streams_list)

    return (
        f"Successfully set selected streams for connection '{connection_id}' "
        f"to {resolved_streams_list}. URL: {connection.connection_url}"
    )
>>>>>>> eda647b2


def register_cloud_ops_tools(app: FastMCP) -> None:
    """@private Register tools with the FastMCP app.

    This is an internal function and should not be called directly.

    Tools are filtered based on safe mode settings:
    - AIRBYTE_CLOUD_MCP_READONLY_MODE=1: Only read-only tools are registered
    - AIRBYTE_CLOUD_MCP_SAFE_MODE=1: Destructive tools are not registered
    """
    register_tools(app, domain="cloud")<|MERGE_RESOLUTION|>--- conflicted
+++ resolved
@@ -788,7 +788,6 @@
 
 @mcp_tool(
     domain="cloud",
-<<<<<<< HEAD
     read_only=True,
     idempotent=True,
     open_world=True,
@@ -803,20 +802,6 @@
 
     Returns version details including the current version string and whether an override
     is applied.
-=======
-    open_world=True,
-)
-def rename_cloud_source(
-    source_id: Annotated[
-        str,
-        Field(description="The ID of the deployed source to rename."),
-    ],
-    name: Annotated[
-        str,
-        Field(description="New name for the source."),
-    ],
-) -> str:
-    """Rename a deployed source connector on Airbyte Cloud.
 
     By default, the `AIRBYTE_CLIENT_ID`, `AIRBYTE_CLIENT_SECRET`, `AIRBYTE_WORKSPACE_ID`,
     and `AIRBYTE_API_ROOT` environment variables will be used to authenticate with the
@@ -824,65 +809,12 @@
     """
     workspace: CloudWorkspace = _get_cloud_workspace()
     source = workspace.get_source(source_id=source_id)
-    source.rename(name=name)
-    return f"Successfully renamed source '{source_id}' to '{name}'. URL: {source.connector_url}"
-
-
-@mcp_tool(
-    domain="cloud",
-    destructive=True,
-    open_world=True,
-)
-def update_cloud_source_config(
-    source_id: Annotated[
-        str,
-        Field(description="The ID of the deployed source to update."),
-    ],
-    config: Annotated[
-        dict | str,
-        Field(
-            description="New configuration for the source connector.",
-        ),
-    ],
-    config_secret_name: Annotated[
-        str | None,
-        Field(
-            description="The name of the secret containing the configuration.",
-            default=None,
-        ),
-    ] = None,
-) -> str:
-    """Update a deployed source connector's configuration on Airbyte Cloud.
-
-    This is a destructive operation that can break existing connections if the
-    configuration is changed incorrectly. Use with caution.
->>>>>>> eda647b2
-
-    By default, the `AIRBYTE_CLIENT_ID`, `AIRBYTE_CLIENT_SECRET`, `AIRBYTE_WORKSPACE_ID`,
-    and `AIRBYTE_API_ROOT` environment variables will be used to authenticate with the
-    Airbyte Cloud API.
-    """
-    workspace: CloudWorkspace = _get_cloud_workspace()
-    source = workspace.get_source(source_id=source_id)
-<<<<<<< HEAD
     version_info = source.get_connector_version()
     return str(version_info)
-=======
-
-    config_dict = resolve_config(
-        config=config,
-        config_secret_name=config_secret_name,
-        config_spec_jsonschema=None,  # We don't have the spec here
-    )
-
-    source.update_config(config=config_dict)
-    return f"Successfully updated source '{source_id}'. URL: {source.connector_url}"
->>>>>>> eda647b2
-
-
-@mcp_tool(
-    domain="cloud",
-<<<<<<< HEAD
+
+
+@mcp_tool(
+    domain="cloud",
     read_only=True,
     idempotent=True,
     open_world=True,
@@ -897,21 +829,6 @@
 
     Returns version details including the current version string and whether an override
     is applied.
-=======
-    open_world=True,
-)
-def rename_cloud_destination(
-    destination_id: Annotated[
-        str,
-        Field(description="The ID of the deployed destination to rename."),
-    ],
-    name: Annotated[
-        str,
-        Field(description="New name for the destination."),
-    ],
-) -> str:
-    """Rename a deployed destination connector on Airbyte Cloud.
->>>>>>> eda647b2
 
     By default, the `AIRBYTE_CLIENT_ID`, `AIRBYTE_CLIENT_SECRET`, `AIRBYTE_WORKSPACE_ID`,
     and `AIRBYTE_API_ROOT` environment variables will be used to authenticate with the
@@ -919,22 +836,13 @@
     """
     workspace: CloudWorkspace = _get_cloud_workspace()
     destination = workspace.get_destination(destination_id=destination_id)
-<<<<<<< HEAD
     version_info = destination.get_connector_version()
     return str(version_info)
-=======
-    destination.rename(name=name)
-    return (
-        f"Successfully renamed destination '{destination_id}' to '{name}'. "
-        f"URL: {destination.connector_url}"
-    )
->>>>>>> eda647b2
 
 
 @mcp_tool(
     domain="cloud",
     destructive=True,
-<<<<<<< HEAD
     idempotent=False,
     open_world=True,
     airbyte_internal=True,
@@ -975,30 +883,10 @@
         str | None,
         Field(
             description="Optional URL with more context (e.g., issue link).",
-=======
-    open_world=True,
-)
-def update_cloud_destination_config(
-    destination_id: Annotated[
-        str,
-        Field(description="The ID of the deployed destination to update."),
-    ],
-    config: Annotated[
-        dict | str,
-        Field(
-            description="New configuration for the destination connector.",
-        ),
-    ],
-    config_secret_name: Annotated[
-        str | None,
-        Field(
-            description="The name of the secret containing the configuration.",
->>>>>>> eda647b2
             default=None,
         ),
     ] = None,
 ) -> str:
-<<<<<<< HEAD
     """Set or clear a version override for a deployed source connector.
 
     You must specify EXACTLY ONE of `version` OR `unset=True`, but not both.
@@ -1007,18 +895,11 @@
     This is an admin-only operation. Requires environment variables:
     - AIRBYTE_INTERNAL_ADMIN_FLAG=airbyte.io
     - AIRBYTE_INTERNAL_ADMIN_USER=<your_email>
-=======
-    """Update a deployed destination connector's configuration on Airbyte Cloud.
-
-    This is a destructive operation that can break existing connections if the
-    configuration is changed incorrectly. Use with caution.
->>>>>>> eda647b2
-
-    By default, the `AIRBYTE_CLIENT_ID`, `AIRBYTE_CLIENT_SECRET`, `AIRBYTE_WORKSPACE_ID`,
-    and `AIRBYTE_API_ROOT` environment variables will be used to authenticate with the
-    Airbyte Cloud API.
-    """
-<<<<<<< HEAD
+
+    By default, the `AIRBYTE_CLIENT_ID`, `AIRBYTE_CLIENT_SECRET`, `AIRBYTE_WORKSPACE_ID`,
+    and `AIRBYTE_API_ROOT` environment variables will be used to authenticate with the
+    Airbyte Cloud API.
+    """
     admin_user_email = os.environ.get("AIRBYTE_INTERNAL_ADMIN_USER")
     if not admin_user_email:
         raise ValueError("AIRBYTE_INTERNAL_ADMIN_USER environment variable is required")
@@ -1038,85 +919,11 @@
             return f"Successfully cleared version override for source '{source_id}'"
         return f"No version override was set for source '{source_id}'"
     return f"Successfully set version override to '{version}' for source '{source_id}'"
-=======
-    workspace: CloudWorkspace = _get_cloud_workspace()
-    destination = workspace.get_destination(destination_id=destination_id)
-
-    config_dict = resolve_config(
-        config=config,
-        config_secret_name=config_secret_name,
-        config_spec_jsonschema=None,  # We don't have the spec here
-    )
-
-    destination.update_config(config=config_dict)
-    return (
-        f"Successfully updated destination '{destination_id}'. " f"URL: {destination.connector_url}"
-    )
-
-
-@mcp_tool(
-    domain="cloud",
-    open_world=True,
-)
-def rename_cloud_connection(
-    connection_id: Annotated[
-        str,
-        Field(description="The ID of the connection to rename."),
-    ],
-    name: Annotated[
-        str,
-        Field(description="New name for the connection."),
-    ],
-) -> str:
-    """Rename a connection on Airbyte Cloud.
-
-    By default, the `AIRBYTE_CLIENT_ID`, `AIRBYTE_CLIENT_SECRET`, `AIRBYTE_WORKSPACE_ID`,
-    and `AIRBYTE_API_ROOT` environment variables will be used to authenticate with the
-    Airbyte Cloud API.
-    """
-    workspace: CloudWorkspace = _get_cloud_workspace()
-    connection = workspace.get_connection(connection_id=connection_id)
-    connection.rename(name=name)
-    return (
-        f"Successfully renamed connection '{connection_id}' to '{name}'. "
-        f"URL: {connection.connection_url}"
-    )
-
-
-@mcp_tool(
-    domain="cloud",
-    open_world=True,
-)
-def set_cloud_connection_table_prefix(
-    connection_id: Annotated[
-        str,
-        Field(description="The ID of the connection to update."),
-    ],
-    prefix: Annotated[
-        str,
-        Field(description="New table prefix to use when syncing to the destination."),
-    ],
-) -> str:
-    """Set the table prefix for a connection on Airbyte Cloud.
-
-    By default, the `AIRBYTE_CLIENT_ID`, `AIRBYTE_CLIENT_SECRET`, `AIRBYTE_WORKSPACE_ID`,
-    and `AIRBYTE_API_ROOT` environment variables will be used to authenticate with the
-    Airbyte Cloud API.
-    """
-    workspace: CloudWorkspace = _get_cloud_workspace()
-    connection = workspace.get_connection(connection_id=connection_id)
-    connection.set_table_prefix(prefix=prefix)
-    return (
-        f"Successfully set table prefix for connection '{connection_id}' to '{prefix}'. "
-        f"URL: {connection.connection_url}"
-    )
->>>>>>> eda647b2
 
 
 @mcp_tool(
     domain="cloud",
     destructive=True,
-<<<<<<< HEAD
     idempotent=False,
     open_world=True,
     airbyte_internal=True,
@@ -1169,35 +976,11 @@
     This is an admin-only operation. Requires environment variables:
     - AIRBYTE_INTERNAL_ADMIN_FLAG=airbyte.io
     - AIRBYTE_INTERNAL_ADMIN_USER=<your_email>
-=======
-    open_world=True,
-)
-def set_cloud_connection_selected_streams(
-    connection_id: Annotated[
-        str,
-        Field(description="The ID of the connection to update."),
-    ],
-    stream_names: Annotated[
-        str | list[str],
-        Field(
-            description=(
-                "The selected stream names to sync within the connection. "
-                "Must be an explicit stream name or list of streams."
-            )
-        ),
-    ],
-) -> str:
-    """Set the selected streams for a connection on Airbyte Cloud.
-
-    This is a destructive operation that can break existing connections if the
-    stream selection is changed incorrectly. Use with caution.
->>>>>>> eda647b2
-
-    By default, the `AIRBYTE_CLIENT_ID`, `AIRBYTE_CLIENT_SECRET`, `AIRBYTE_WORKSPACE_ID`,
-    and `AIRBYTE_API_ROOT` environment variables will be used to authenticate with the
-    Airbyte Cloud API.
-    """
-<<<<<<< HEAD
+
+    By default, the `AIRBYTE_CLIENT_ID`, `AIRBYTE_CLIENT_SECRET`, `AIRBYTE_WORKSPACE_ID`,
+    and `AIRBYTE_API_ROOT` environment variables will be used to authenticate with the
+    Airbyte Cloud API.
+    """
     admin_user_email = os.environ.get("AIRBYTE_INTERNAL_ADMIN_USER")
     if not admin_user_email:
         raise ValueError("AIRBYTE_INTERNAL_ADMIN_USER environment variable is required")
@@ -1217,7 +1000,244 @@
             return f"Successfully cleared version override for destination '{destination_id}'"
         return f"No version override was set for destination '{destination_id}'"
     return f"Successfully set version override to '{version}' for destination '{destination_id}'"
-=======
+
+
+@mcp_tool(
+    domain="cloud",
+    open_world=True,
+)
+def rename_cloud_source(
+    source_id: Annotated[
+        str,
+        Field(description="The ID of the deployed source to rename."),
+    ],
+    name: Annotated[
+        str,
+        Field(description="New name for the source."),
+    ],
+) -> str:
+    """Rename a deployed source connector on Airbyte Cloud.
+
+    By default, the `AIRBYTE_CLIENT_ID`, `AIRBYTE_CLIENT_SECRET`, `AIRBYTE_WORKSPACE_ID`,
+    and `AIRBYTE_API_ROOT` environment variables will be used to authenticate with the
+    Airbyte Cloud API.
+    """
+    workspace: CloudWorkspace = _get_cloud_workspace()
+    source = workspace.get_source(source_id=source_id)
+    source.rename(name=name)
+    return f"Successfully renamed source '{source_id}' to '{name}'. URL: {source.connector_url}"
+
+
+@mcp_tool(
+    domain="cloud",
+    destructive=True,
+    open_world=True,
+)
+def update_cloud_source_config(
+    source_id: Annotated[
+        str,
+        Field(description="The ID of the deployed source to update."),
+    ],
+    config: Annotated[
+        dict | str,
+        Field(
+            description="New configuration for the source connector.",
+        ),
+    ],
+    config_secret_name: Annotated[
+        str | None,
+        Field(
+            description="The name of the secret containing the configuration.",
+            default=None,
+        ),
+    ] = None,
+) -> str:
+    """Update a deployed source connector's configuration on Airbyte Cloud.
+
+    This is a destructive operation that can break existing connections if the
+    configuration is changed incorrectly. Use with caution.
+
+    By default, the `AIRBYTE_CLIENT_ID`, `AIRBYTE_CLIENT_SECRET`, `AIRBYTE_WORKSPACE_ID`,
+    and `AIRBYTE_API_ROOT` environment variables will be used to authenticate with the
+    Airbyte Cloud API.
+    """
+    workspace: CloudWorkspace = _get_cloud_workspace()
+    source = workspace.get_source(source_id=source_id)
+
+    config_dict = resolve_config(
+        config=config,
+        config_secret_name=config_secret_name,
+        config_spec_jsonschema=None,  # We don't have the spec here
+    )
+
+    source.update_config(config=config_dict)
+    return f"Successfully updated source '{source_id}'. URL: {source.connector_url}"
+
+
+@mcp_tool(
+    domain="cloud",
+    open_world=True,
+)
+def rename_cloud_destination(
+    destination_id: Annotated[
+        str,
+        Field(description="The ID of the deployed destination to rename."),
+    ],
+    name: Annotated[
+        str,
+        Field(description="New name for the destination."),
+    ],
+) -> str:
+    """Rename a deployed destination connector on Airbyte Cloud.
+
+    By default, the `AIRBYTE_CLIENT_ID`, `AIRBYTE_CLIENT_SECRET`, `AIRBYTE_WORKSPACE_ID`,
+    and `AIRBYTE_API_ROOT` environment variables will be used to authenticate with the
+    Airbyte Cloud API.
+    """
+    workspace: CloudWorkspace = _get_cloud_workspace()
+    destination = workspace.get_destination(destination_id=destination_id)
+    destination.rename(name=name)
+    return (
+        f"Successfully renamed destination '{destination_id}' to '{name}'. "
+        f"URL: {destination.connector_url}"
+    )
+
+
+@mcp_tool(
+    domain="cloud",
+    destructive=True,
+    open_world=True,
+)
+def update_cloud_destination_config(
+    destination_id: Annotated[
+        str,
+        Field(description="The ID of the deployed destination to update."),
+    ],
+    config: Annotated[
+        dict | str,
+        Field(
+            description="New configuration for the destination connector.",
+        ),
+    ],
+    config_secret_name: Annotated[
+        str | None,
+        Field(
+            description="The name of the secret containing the configuration.",
+            default=None,
+        ),
+    ] = None,
+) -> str:
+    """Update a deployed destination connector's configuration on Airbyte Cloud.
+
+    This is a destructive operation that can break existing connections if the
+    configuration is changed incorrectly. Use with caution.
+
+    By default, the `AIRBYTE_CLIENT_ID`, `AIRBYTE_CLIENT_SECRET`, `AIRBYTE_WORKSPACE_ID`,
+    and `AIRBYTE_API_ROOT` environment variables will be used to authenticate with the
+    Airbyte Cloud API.
+    """
+    workspace: CloudWorkspace = _get_cloud_workspace()
+    destination = workspace.get_destination(destination_id=destination_id)
+
+    config_dict = resolve_config(
+        config=config,
+        config_secret_name=config_secret_name,
+        config_spec_jsonschema=None,  # We don't have the spec here
+    )
+
+    destination.update_config(config=config_dict)
+    return (
+        f"Successfully updated destination '{destination_id}'. " f"URL: {destination.connector_url}"
+    )
+
+
+@mcp_tool(
+    domain="cloud",
+    open_world=True,
+)
+def rename_cloud_connection(
+    connection_id: Annotated[
+        str,
+        Field(description="The ID of the connection to rename."),
+    ],
+    name: Annotated[
+        str,
+        Field(description="New name for the connection."),
+    ],
+) -> str:
+    """Rename a connection on Airbyte Cloud.
+
+    By default, the `AIRBYTE_CLIENT_ID`, `AIRBYTE_CLIENT_SECRET`, `AIRBYTE_WORKSPACE_ID`,
+    and `AIRBYTE_API_ROOT` environment variables will be used to authenticate with the
+    Airbyte Cloud API.
+    """
+    workspace: CloudWorkspace = _get_cloud_workspace()
+    connection = workspace.get_connection(connection_id=connection_id)
+    connection.rename(name=name)
+    return (
+        f"Successfully renamed connection '{connection_id}' to '{name}'. "
+        f"URL: {connection.connection_url}"
+    )
+
+
+@mcp_tool(
+    domain="cloud",
+    open_world=True,
+)
+def set_cloud_connection_table_prefix(
+    connection_id: Annotated[
+        str,
+        Field(description="The ID of the connection to update."),
+    ],
+    prefix: Annotated[
+        str,
+        Field(description="New table prefix to use when syncing to the destination."),
+    ],
+) -> str:
+    """Set the table prefix for a connection on Airbyte Cloud.
+
+    By default, the `AIRBYTE_CLIENT_ID`, `AIRBYTE_CLIENT_SECRET`, `AIRBYTE_WORKSPACE_ID`,
+    and `AIRBYTE_API_ROOT` environment variables will be used to authenticate with the
+    Airbyte Cloud API.
+    """
+    workspace: CloudWorkspace = _get_cloud_workspace()
+    connection = workspace.get_connection(connection_id=connection_id)
+    connection.set_table_prefix(prefix=prefix)
+    return (
+        f"Successfully set table prefix for connection '{connection_id}' to '{prefix}'. "
+        f"URL: {connection.connection_url}"
+    )
+
+
+@mcp_tool(
+    domain="cloud",
+    destructive=True,
+    open_world=True,
+)
+def set_cloud_connection_selected_streams(
+    connection_id: Annotated[
+        str,
+        Field(description="The ID of the connection to update."),
+    ],
+    stream_names: Annotated[
+        str | list[str],
+        Field(
+            description=(
+                "The selected stream names to sync within the connection. "
+                "Must be an explicit stream name or list of streams."
+            )
+        ),
+    ],
+) -> str:
+    """Set the selected streams for a connection on Airbyte Cloud.
+
+    This is a destructive operation that can break existing connections if the
+    stream selection is changed incorrectly. Use with caution.
+
+    By default, the `AIRBYTE_CLIENT_ID`, `AIRBYTE_CLIENT_SECRET`, `AIRBYTE_WORKSPACE_ID`,
+    and `AIRBYTE_API_ROOT` environment variables will be used to authenticate with the
+    Airbyte Cloud API.
+    """
     workspace: CloudWorkspace = _get_cloud_workspace()
     connection = workspace.get_connection(connection_id=connection_id)
 
@@ -1228,7 +1248,6 @@
         f"Successfully set selected streams for connection '{connection_id}' "
         f"to {resolved_streams_list}. URL: {connection.connection_url}"
     )
->>>>>>> eda647b2
 
 
 def register_cloud_ops_tools(app: FastMCP) -> None:
