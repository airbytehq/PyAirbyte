# Copyright (c) 2024 Airbyte, Inc., all rights reserved.
"""Airbyte Cloud MCP operations."""

from pathlib import Path
from typing import Annotated, Any, cast

from fastmcp import FastMCP
from pydantic import BaseModel, Field

from airbyte import cloud, get_destination, get_source
from airbyte._util.api_util import PyAirbyteInputError
from airbyte.cloud.auth import (
    resolve_cloud_api_url,
    resolve_cloud_client_id,
    resolve_cloud_client_secret,
    resolve_cloud_workspace_id,
)
from airbyte.cloud.connectors import CustomCloudSourceDefinition
from airbyte.cloud.workspaces import CloudWorkspace
from airbyte.destinations.util import get_noop_destination
from airbyte.mcp._tool_utils import (
    check_guid_created_in_session,
    mcp_tool,
    register_guid_created_in_session,
    register_tools,
)
from airbyte.mcp._util import resolve_config, resolve_list_of_strings


class CloudSourceResult(BaseModel):
    """Information about a deployed source connector in Airbyte Cloud."""

    id: str
    """The source ID."""
    name: str
    """Display name of the source."""
    url: str
    """Web URL for managing this source in Airbyte Cloud."""


class CloudDestinationResult(BaseModel):
    """Information about a deployed destination connector in Airbyte Cloud."""

    id: str
    """The destination ID."""
    name: str
    """Display name of the destination."""
    url: str
    """Web URL for managing this destination in Airbyte Cloud."""


class CloudConnectionResult(BaseModel):
    """Information about a deployed connection in Airbyte Cloud."""

    id: str
    """The connection ID."""
    name: str
    """Display name of the connection."""
    url: str
    """Web URL for managing this connection in Airbyte Cloud."""
    source_id: str
    """ID of the source used by this connection."""
    destination_id: str
    """ID of the destination used by this connection."""


def _get_cloud_workspace(workspace_id: str | None = None) -> CloudWorkspace:
    """Get an authenticated CloudWorkspace.

    Args:
        workspace_id: Optional workspace ID. If not provided, uses the
            AIRBYTE_CLOUD_WORKSPACE_ID environment variable.
    """
    return CloudWorkspace(
        workspace_id=resolve_cloud_workspace_id(workspace_id),
        client_id=resolve_cloud_client_id(),
        client_secret=resolve_cloud_client_secret(),
        api_root=resolve_cloud_api_url(),
    )


@mcp_tool(
    domain="cloud",
    open_world=True,
)
def deploy_source_to_cloud(
    source_name: Annotated[
        str,
        Field(description="The name to use when deploying the source."),
    ],
    source_connector_name: Annotated[
        str,
        Field(description="The name of the source connector (e.g., 'source-faker')."),
    ],
    *,
    workspace_id: Annotated[
        str | None,
        Field(
            description="Workspace ID. Defaults to AIRBYTE_CLOUD_WORKSPACE_ID env var.",
            default=None,
        ),
    ],
    config: Annotated[
        dict | str | None,
        Field(
            description="The configuration for the source connector.",
            default=None,
        ),
    ],
    config_secret_name: Annotated[
        str | None,
        Field(
            description="The name of the secret containing the configuration.",
            default=None,
        ),
    ],
    unique: Annotated[
        bool,
        Field(
            description="Whether to require a unique name.",
            default=True,
        ),
    ],
) -> str:
    """Deploy a source connector to Airbyte Cloud.

    By default, the `AIRBYTE_CLIENT_ID`, `AIRBYTE_CLIENT_SECRET`, `AIRBYTE_WORKSPACE_ID`,
    and `AIRBYTE_API_ROOT` environment variables will be used to authenticate with the
    Airbyte Cloud API.
    """
    source = get_source(
        source_connector_name,
        no_executor=True,
    )
    config_dict = resolve_config(
        config=config,
        config_secret_name=config_secret_name,
        config_spec_jsonschema=source.config_spec,
    )
    source.set_config(config_dict, validate=True)

<<<<<<< HEAD
    workspace: CloudWorkspace = _get_cloud_workspace()
    deployed_source = workspace.deploy_source(
        name=source_name,
        source=source,
        unique=unique,
    )
=======
        workspace: CloudWorkspace = _get_cloud_workspace(workspace_id)
        deployed_source = workspace.deploy_source(
            name=source_name,
            source=source,
            unique=unique,
        )
>>>>>>> a8cf82c9

    register_guid_created_in_session(deployed_source.connector_id)
    return (
        f"Successfully deployed source '{source_name}' with ID '{deployed_source.connector_id}'"
        f" and URL: {deployed_source.connector_url}"
    )


@mcp_tool(
    domain="cloud",
    open_world=True,
)
def deploy_destination_to_cloud(
    destination_name: Annotated[
        str,
        Field(description="The name to use when deploying the destination."),
    ],
    destination_connector_name: Annotated[
        str,
        Field(description="The name of the destination connector (e.g., 'destination-postgres')."),
    ],
    *,
    workspace_id: Annotated[
        str | None,
        Field(
            description="Workspace ID. Defaults to AIRBYTE_CLOUD_WORKSPACE_ID env var.",
            default=None,
        ),
    ],
    config: Annotated[
        dict | str | None,
        Field(
            description="The configuration for the destination connector.",
            default=None,
        ),
    ],
    config_secret_name: Annotated[
        str | None,
        Field(
            description="The name of the secret containing the configuration.",
            default=None,
        ),
    ],
    unique: Annotated[
        bool,
        Field(
            description="Whether to require a unique name.",
            default=True,
        ),
    ],
) -> str:
    """Deploy a destination connector to Airbyte Cloud.

    By default, the `AIRBYTE_CLIENT_ID`, `AIRBYTE_CLIENT_SECRET`, `AIRBYTE_WORKSPACE_ID`,
    and `AIRBYTE_API_ROOT` environment variables will be used to authenticate with the
    Airbyte Cloud API.
    """
    destination = get_destination(
        destination_connector_name,
        no_executor=True,
    )
    config_dict = resolve_config(
        config=config,
        config_secret_name=config_secret_name,
        config_spec_jsonschema=destination.config_spec,
    )
    destination.set_config(config_dict, validate=True)

<<<<<<< HEAD
    workspace: CloudWorkspace = _get_cloud_workspace()
    deployed_destination = workspace.deploy_destination(
        name=destination_name,
        destination=destination,
        unique=unique,
    )
=======
        workspace: CloudWorkspace = _get_cloud_workspace(workspace_id)
        deployed_destination = workspace.deploy_destination(
            name=destination_name,
            destination=destination,
            unique=unique,
        )
>>>>>>> a8cf82c9

    register_guid_created_in_session(deployed_destination.connector_id)
    return (
        f"Successfully deployed destination '{destination_name}' "
        f"with ID: {deployed_destination.connector_id}"
    )


@mcp_tool(
    domain="cloud",
    open_world=True,
)
def create_connection_on_cloud(
    connection_name: Annotated[
        str,
        Field(description="The name of the connection."),
    ],
    source_id: Annotated[
        str,
        Field(description="The ID of the deployed source."),
    ],
    destination_id: Annotated[
        str,
        Field(description="The ID of the deployed destination."),
    ],
    selected_streams: Annotated[
        str | list[str],
        Field(
            description=(
                "The selected stream names to sync within the connection. "
                "Must be an explicit stream name or list of streams. "
                "Cannot be empty or '*'."
            )
        ),
    ],
    *,
    workspace_id: Annotated[
        str | None,
        Field(
            description="Workspace ID. Defaults to AIRBYTE_CLOUD_WORKSPACE_ID env var.",
            default=None,
        ),
    ],
    table_prefix: Annotated[
        str | None,
        Field(
            description="Optional table prefix to use when syncing to the destination.",
            default=None,
        ),
    ],
) -> str:
    """Create a connection between a deployed source and destination on Airbyte Cloud.

    By default, the `AIRBYTE_CLIENT_ID`, `AIRBYTE_CLIENT_SECRET`, `AIRBYTE_WORKSPACE_ID`,
    and `AIRBYTE_API_ROOT` environment variables will be used to authenticate with the
    Airbyte Cloud API.
    """
    resolved_streams_list: list[str] = resolve_list_of_strings(selected_streams)
<<<<<<< HEAD
    workspace: CloudWorkspace = _get_cloud_workspace()
    deployed_connection = workspace.deploy_connection(
        connection_name=connection_name,
        source=source_id,
        destination=destination_id,
        selected_streams=resolved_streams_list,
        table_prefix=table_prefix,
    )
=======
    try:
        workspace: CloudWorkspace = _get_cloud_workspace(workspace_id)
        deployed_connection = workspace.deploy_connection(
            connection_name=connection_name,
            source=source_id,
            destination=destination_id,
            selected_streams=resolved_streams_list,
            table_prefix=table_prefix,
        )
>>>>>>> a8cf82c9

    register_guid_created_in_session(deployed_connection.connection_id)
    return (
        f"Successfully created connection '{connection_name}' "
        f"with ID '{deployed_connection.connection_id}' and "
        f"URL: {deployed_connection.connection_url}"
    )


@mcp_tool(
    domain="cloud",
    open_world=True,
)
def run_cloud_sync(
    connection_id: Annotated[
        str,
        Field(description="The ID of the Airbyte Cloud connection."),
    ],
    *,
    workspace_id: Annotated[
        str | None,
        Field(
            description="Workspace ID. Defaults to AIRBYTE_CLOUD_WORKSPACE_ID env var.",
            default=None,
        ),
    ],
    wait: Annotated[
        bool,
        Field(
            description="Whether to wait for the sync to complete.",
            default=True,
        ),
    ],
    wait_timeout: Annotated[
        int,
        Field(
            description="Maximum time to wait for sync completion (seconds).",
            default=300,
        ),
    ],
) -> str:
    """Run a sync job on Airbyte Cloud.

    By default, the `AIRBYTE_CLIENT_ID`, `AIRBYTE_CLIENT_SECRET`, `AIRBYTE_WORKSPACE_ID`,
    and `AIRBYTE_API_ROOT` environment variables will be used to authenticate with the
    Airbyte Cloud API.
    """
<<<<<<< HEAD
    workspace: CloudWorkspace = _get_cloud_workspace()
    connection = workspace.get_connection(connection_id=connection_id)
    sync_result = connection.run_sync(wait=wait, wait_timeout=wait_timeout)
=======
    try:
        workspace: CloudWorkspace = _get_cloud_workspace(workspace_id)
        connection = workspace.get_connection(connection_id=connection_id)
        sync_result = connection.run_sync(wait=wait, wait_timeout=wait_timeout)
>>>>>>> a8cf82c9

    if wait:
        status = sync_result.get_job_status()
        return (
            f"Sync completed with status: {status}. "
            f"Job ID is '{sync_result.job_id}' and "
            f"job URL is: {sync_result.job_url}"
        )
    return f"Sync started. Job ID is '{sync_result.job_id}' and job URL is: {sync_result.job_url}"


@mcp_tool(
    domain="cloud",
    read_only=True,
    idempotent=True,
    open_world=True,
)
def check_airbyte_cloud_workspace(
    *,
    workspace_id: Annotated[
        str | None,
        Field(
            description="Workspace ID. Defaults to AIRBYTE_CLOUD_WORKSPACE_ID env var.",
            default=None,
        ),
    ],
) -> str:
    """Check if we have a valid Airbyte Cloud connection and return workspace info.

    By default, the `AIRBYTE_CLIENT_ID`, `AIRBYTE_CLIENT_SECRET`, `AIRBYTE_WORKSPACE_ID`,
    and `AIRBYTE_API_ROOT` environment variables will be used to authenticate with the
    Airbyte Cloud API.

    Returns workspace ID and workspace URL for verification.
    """
<<<<<<< HEAD
    workspace: CloudWorkspace = _get_cloud_workspace()
    workspace.connect()
=======
    try:
        workspace: CloudWorkspace = _get_cloud_workspace(workspace_id)
        workspace.connect()
>>>>>>> a8cf82c9

    return (
        f"✅ Successfully connected to Airbyte Cloud workspace.\n"
        f"Workspace ID: {workspace.workspace_id}\n"
        f"Workspace URL: {workspace.workspace_url}"
    )


@mcp_tool(
    domain="cloud",
    open_world=True,
)
def deploy_noop_destination_to_cloud(
    name: str = "No-op Destination",
    *,
    workspace_id: Annotated[
        str | None,
        Field(
            description="Workspace ID. Defaults to AIRBYTE_CLOUD_WORKSPACE_ID env var.",
            default=None,
        ),
    ],
    unique: bool = True,
) -> str:
    """Deploy the No-op destination to Airbyte Cloud for testing purposes.

    By default, the `AIRBYTE_CLIENT_ID`, `AIRBYTE_CLIENT_SECRET`, `AIRBYTE_WORKSPACE_ID`,
    and `AIRBYTE_API_ROOT` environment variables will be used to authenticate with the
    Airbyte Cloud API.
    """
<<<<<<< HEAD
    destination = get_noop_destination()
    workspace: CloudWorkspace = _get_cloud_workspace()
    deployed_destination = workspace.deploy_destination(
        name=name,
        destination=destination,
        unique=unique,
    )
    register_guid_created_in_session(deployed_destination.connector_id)
    return (
        f"Successfully deployed No-op Destination "
        f"with ID '{deployed_destination.connector_id}' and "
        f"URL: {deployed_destination.connector_url}"
    )
=======
    try:
        destination = get_noop_destination()
        workspace: CloudWorkspace = _get_cloud_workspace(workspace_id)
        deployed_destination = workspace.deploy_destination(
            name=name,
            destination=destination,
            unique=unique,
        )
    except Exception as ex:
        return f"Failed to deploy No-op Destination: {ex}"
    else:
        register_guid_created_in_session(deployed_destination.connector_id)
        return (
            f"Successfully deployed No-op Destination "
            f"with ID '{deployed_destination.connector_id}' and "
            f"URL: {deployed_destination.connector_url}"
        )
>>>>>>> a8cf82c9


@mcp_tool(
    domain="cloud",
    read_only=True,
    idempotent=True,
    open_world=True,
)
def get_cloud_sync_status(
    connection_id: Annotated[
        str,
        Field(
            description="The ID of the Airbyte Cloud connection.",
        ),
    ],
    job_id: Annotated[
        int | None,
        Field(
            description="Optional job ID. If not provided, the latest job will be used.",
            default=None,
        ),
    ],
    *,
    workspace_id: Annotated[
        str | None,
        Field(
            description="Workspace ID. Defaults to AIRBYTE_CLOUD_WORKSPACE_ID env var.",
            default=None,
        ),
    ],
    include_attempts: Annotated[
        bool,
        Field(
            description="Whether to include detailed attempts information.",
            default=False,
        ),
    ],
) -> dict[str, Any]:
    """Get the status of a sync job from the Airbyte Cloud.

    By default, the `AIRBYTE_CLIENT_ID`, `AIRBYTE_CLIENT_SECRET`, `AIRBYTE_WORKSPACE_ID`,
    and `AIRBYTE_API_ROOT` environment variables will be used to authenticate with the
    Airbyte Cloud API.
    """
<<<<<<< HEAD
    workspace: CloudWorkspace = _get_cloud_workspace()
    connection = workspace.get_connection(connection_id=connection_id)
=======
    try:
        workspace: CloudWorkspace = _get_cloud_workspace(workspace_id)
        connection = workspace.get_connection(connection_id=connection_id)

        # If a job ID is provided, get the job by ID.
        sync_result: cloud.SyncResult | None = connection.get_sync_result(job_id=job_id)

        if not sync_result:
            return {"status": None, "job_id": None, "attempts": []}

        result = {
            "status": sync_result.get_job_status(),
            "job_id": sync_result.job_id,
            "bytes_synced": sync_result.bytes_synced,
            "records_synced": sync_result.records_synced,
            "start_time": sync_result.start_time.isoformat(),
            "job_url": sync_result.job_url,
            "attempts": [],
        }
>>>>>>> a8cf82c9

    # If a job ID is provided, get the job by ID.
    sync_result: cloud.SyncResult | None = connection.get_sync_result(job_id=job_id)

    if not sync_result:
        return {"status": None, "job_id": None, "attempts": []}

    result = {
        "status": sync_result.get_job_status(),
        "job_id": sync_result.job_id,
        "bytes_synced": sync_result.bytes_synced,
        "records_synced": sync_result.records_synced,
        "start_time": sync_result.start_time.isoformat(),
        "job_url": sync_result.job_url,
        "attempts": [],
    }

    if include_attempts:
        attempts = sync_result.get_attempts()
        result["attempts"] = [
            {
                "attempt_number": attempt.attempt_number,
                "attempt_id": attempt.attempt_id,
                "status": attempt.status,
                "bytes_synced": attempt.bytes_synced,
                "records_synced": attempt.records_synced,
                "created_at": attempt.created_at.isoformat(),
            }
            for attempt in attempts
        ]

    return result


@mcp_tool(
    domain="cloud",
    read_only=True,
    idempotent=True,
    open_world=True,
)
def list_deployed_cloud_source_connectors(
    *,
    workspace_id: Annotated[
        str | None,
        Field(
            description="Workspace ID. Defaults to AIRBYTE_CLOUD_WORKSPACE_ID env var.",
            default=None,
        ),
    ],
    name_contains: Annotated[
        str | None,
        "Optional case-insensitive substring to filter sources by name",
    ] = None,
    max_items_limit: Annotated[
        int | None,
        "Optional maximum number of items to return (default: no limit)",
    ] = None,
) -> list[CloudSourceResult]:
    """List all deployed source connectors in the Airbyte Cloud workspace.

    By default, the `AIRBYTE_CLIENT_ID`, `AIRBYTE_CLIENT_SECRET`, `AIRBYTE_WORKSPACE_ID`,
    and `AIRBYTE_API_ROOT` environment variables will be used to authenticate with the
    Airbyte Cloud API.
    """
    workspace: CloudWorkspace = _get_cloud_workspace(workspace_id)
    sources = workspace.list_sources()

    # Filter by name if requested
    if name_contains:
        needle = name_contains.lower()
        sources = [s for s in sources if s.name is not None and needle in s.name.lower()]

    # Apply limit if requested
    if max_items_limit is not None:
        sources = sources[:max_items_limit]

    # Note: name and url are guaranteed non-null from list API responses
    return [
        CloudSourceResult(
            id=source.source_id,
            name=cast(str, source.name),
            url=cast(str, source.connector_url),
        )
        for source in sources
    ]


@mcp_tool(
    domain="cloud",
    read_only=True,
    idempotent=True,
    open_world=True,
)
def list_deployed_cloud_destination_connectors(
    *,
    workspace_id: Annotated[
        str | None,
        Field(
            description="Workspace ID. Defaults to AIRBYTE_CLOUD_WORKSPACE_ID env var.",
            default=None,
        ),
    ],
    name_contains: Annotated[
        str | None,
        "Optional case-insensitive substring to filter destinations by name",
    ] = None,
    max_items_limit: Annotated[
        int | None,
        "Optional maximum number of items to return (default: no limit)",
    ] = None,
) -> list[CloudDestinationResult]:
    """List all deployed destination connectors in the Airbyte Cloud workspace.

    By default, the `AIRBYTE_CLIENT_ID`, `AIRBYTE_CLIENT_SECRET`, `AIRBYTE_WORKSPACE_ID`,
    and `AIRBYTE_API_ROOT` environment variables will be used to authenticate with the
    Airbyte Cloud API.
    """
    workspace: CloudWorkspace = _get_cloud_workspace(workspace_id)
    destinations = workspace.list_destinations()

    # Filter by name if requested
    if name_contains:
        needle = name_contains.lower()
        destinations = [d for d in destinations if d.name is not None and needle in d.name.lower()]

    # Apply limit if requested
    if max_items_limit is not None:
        destinations = destinations[:max_items_limit]

    # Note: name and url are guaranteed non-null from list API responses
    return [
        CloudDestinationResult(
            id=destination.destination_id,
            name=cast(str, destination.name),
            url=cast(str, destination.connector_url),
        )
        for destination in destinations
    ]


@mcp_tool(
    domain="cloud",
    read_only=True,
    idempotent=True,
    open_world=True,
)
def get_cloud_sync_logs(
    connection_id: Annotated[
        str,
        Field(description="The ID of the Airbyte Cloud connection."),
    ],
    job_id: Annotated[
        int | None,
        Field(description="Optional job ID. If not provided, the latest job will be used."),
    ] = None,
    attempt_number: Annotated[
        int | None,
        Field(
            description="Optional attempt number. If not provided, the latest attempt will be used."
        ),
    ] = None,
    *,
    workspace_id: Annotated[
        str | None,
        Field(
            description="Workspace ID. Defaults to AIRBYTE_CLOUD_WORKSPACE_ID env var.",
            default=None,
        ),
    ],
) -> str:
    """Get the logs from a sync job attempt on Airbyte Cloud.

    By default, the `AIRBYTE_CLIENT_ID`, `AIRBYTE_CLIENT_SECRET`, `AIRBYTE_WORKSPACE_ID`,
    and `AIRBYTE_API_ROOT` environment variables will be used to authenticate with the
    Airbyte Cloud API.
    """
<<<<<<< HEAD
    workspace: CloudWorkspace = _get_cloud_workspace()
    connection = workspace.get_connection(connection_id=connection_id)
=======
    try:
        workspace: CloudWorkspace = _get_cloud_workspace(workspace_id)
        connection = workspace.get_connection(connection_id=connection_id)
>>>>>>> a8cf82c9

    sync_result: cloud.SyncResult | None = connection.get_sync_result(job_id=job_id)

    if not sync_result:
        return f"No sync job found for connection '{connection_id}'"

    attempts = sync_result.get_attempts()

    if not attempts:
        return f"No attempts found for job '{sync_result.job_id}'"

    if attempt_number is not None:
        target_attempt = None
        for attempt in attempts:
            if attempt.attempt_number == attempt_number:
                target_attempt = attempt
                break

        if target_attempt is None:
            return f"Attempt number {attempt_number} not found for job '{sync_result.job_id}'"
    else:
        target_attempt = max(attempts, key=lambda a: a.attempt_number)

    logs = target_attempt.get_full_log_text()

    if not logs:
        return (
            f"No logs available for job '{sync_result.job_id}', "
            f"attempt {target_attempt.attempt_number}"
        )

    return logs


@mcp_tool(
    domain="cloud",
    read_only=True,
    idempotent=True,
    open_world=True,
)
def list_deployed_cloud_connections(
    *,
    workspace_id: Annotated[
        str | None,
        Field(
            description="Workspace ID. Defaults to AIRBYTE_CLOUD_WORKSPACE_ID env var.",
            default=None,
        ),
    ],
    name_contains: Annotated[
        str | None,
        "Optional case-insensitive substring to filter connections by name",
    ] = None,
    max_items_limit: Annotated[
        int | None,
        "Optional maximum number of items to return (default: no limit)",
    ] = None,
) -> list[CloudConnectionResult]:
    """List all deployed connections in the Airbyte Cloud workspace.

    By default, the `AIRBYTE_CLIENT_ID`, `AIRBYTE_CLIENT_SECRET`, `AIRBYTE_WORKSPACE_ID`,
    and `AIRBYTE_API_ROOT` environment variables will be used to authenticate with the
    Airbyte Cloud API.
    """
    workspace: CloudWorkspace = _get_cloud_workspace(workspace_id)
    connections = workspace.list_connections()

    # Filter by name if requested
    if name_contains:
        needle = name_contains.lower()
        connections = [c for c in connections if c.name is not None and needle in c.name.lower()]

    # Apply limit if requested
    if max_items_limit is not None:
        connections = connections[:max_items_limit]

    # Note: name and url are guaranteed non-null from list API responses
    return [
        CloudConnectionResult(
            id=connection.connection_id,
            name=cast(str, connection.name),
            url=cast(str, connection.connection_url),
            source_id=connection.source_id,
            destination_id=connection.destination_id,
        )
        for connection in connections
    ]


def _get_custom_source_definition_description(
    custom_source: CustomCloudSourceDefinition,
) -> str:
    return "\n".join(
        [
            f" - Custom Source Name: {custom_source.name}",
            f" - Definition ID: {custom_source.definition_id}",
            f" - Definition Version: {custom_source.version}",
            f" - Connector Builder Project ID: {custom_source.connector_builder_project_id}",
            f" - Connector Builder Project URL: {custom_source.connector_builder_project_url}",
        ]
    )


@mcp_tool(
    domain="cloud",
    open_world=True,
)
def publish_custom_source_definition(
    name: Annotated[
        str,
        Field(description="The name for the custom connector definition."),
    ],
    *,
    workspace_id: Annotated[
        str | None,
        Field(
            description="Workspace ID. Defaults to AIRBYTE_CLOUD_WORKSPACE_ID env var.",
            default=None,
        ),
    ],
    manifest_yaml: Annotated[
        str | Path | None,
        Field(
            description=(
                "The Low-code CDK manifest as a YAML string or file path. "
                "Required for YAML connectors."
            ),
            default=None,
        ),
    ] = None,
    unique: Annotated[
        bool,
        Field(
            description="Whether to require a unique name.",
            default=True,
        ),
    ] = True,
    pre_validate: Annotated[
        bool,
        Field(
            description="Whether to validate the manifest client-side before publishing.",
            default=True,
        ),
    ] = True,
) -> str:
    """Publish a custom YAML source connector definition to Airbyte Cloud.

    Note: Only YAML (declarative) connectors are currently supported.
    Docker-based custom sources are not yet available.
    """
<<<<<<< HEAD
    processed_manifest = manifest_yaml
    if isinstance(manifest_yaml, str) and "\n" not in manifest_yaml:
        processed_manifest = Path(manifest_yaml)

    workspace: CloudWorkspace = _get_cloud_workspace()
    custom_source = workspace.publish_custom_source_definition(
        name=name,
        manifest_yaml=processed_manifest,
        unique=unique,
        pre_validate=pre_validate,
    )
    register_guid_created_in_session(custom_source.definition_id)
    return (
        "Successfully published custom YAML source definition:\n"
        + _get_custom_source_definition_description(
            custom_source=custom_source,
=======
    try:
        processed_manifest = manifest_yaml
        if isinstance(manifest_yaml, str) and "\n" not in manifest_yaml:
            processed_manifest = Path(manifest_yaml)

        workspace: CloudWorkspace = _get_cloud_workspace(workspace_id)
        custom_source = workspace.publish_custom_source_definition(
            name=name,
            manifest_yaml=processed_manifest,
            unique=unique,
            pre_validate=pre_validate,
        )
    except Exception as ex:
        return f"Failed to publish custom source definition '{name}': {ex}"
    else:
        register_guid_created_in_session(custom_source.definition_id)
        return (
            "Successfully published custom YAML source definition:\n"
            + _get_custom_source_definition_description(
                custom_source=custom_source,
            )
            + "\n"
>>>>>>> a8cf82c9
        )
        + "\n"
    )


@mcp_tool(
    domain="cloud",
    read_only=True,
    idempotent=True,
    open_world=True,
)
def list_custom_source_definitions(
    *,
    workspace_id: Annotated[
        str | None,
        Field(
            description="Workspace ID. Defaults to AIRBYTE_CLOUD_WORKSPACE_ID env var.",
            default=None,
        ),
    ],
) -> list[dict[str, Any]]:
    """List custom YAML source definitions in the Airbyte Cloud workspace.

    Note: Only YAML (declarative) connectors are currently supported.
    Docker-based custom sources are not yet available.
    """
    workspace: CloudWorkspace = _get_cloud_workspace(workspace_id)
    definitions = workspace.list_custom_source_definitions(
        definition_type="yaml",
    )

    return [
        {
            "definition_id": d.definition_id,
            "name": d.name,
            "version": d.version,
            "connector_builder_project_url": d.connector_builder_project_url,
        }
        for d in definitions
    ]


@mcp_tool(
    domain="cloud",
    destructive=True,
    open_world=True,
)
def update_custom_source_definition(
    definition_id: Annotated[
        str,
        Field(description="The ID of the definition to update."),
    ],
    manifest_yaml: Annotated[
        str | Path,
        Field(
            description="New manifest as YAML string or file path.",
        ),
    ],
    *,
    workspace_id: Annotated[
        str | None,
        Field(
            description="Workspace ID. Defaults to AIRBYTE_CLOUD_WORKSPACE_ID env var.",
            default=None,
        ),
    ],
    pre_validate: Annotated[
        bool,
        Field(
            description="Whether to validate the manifest client-side before updating.",
            default=True,
        ),
    ] = True,
) -> str:
    """Update a custom YAML source definition in Airbyte Cloud.

    Note: Only YAML (declarative) connectors are currently supported.
    Docker-based custom sources are not yet available.
    """
    check_guid_created_in_session(definition_id)
<<<<<<< HEAD
    processed_manifest = manifest_yaml
    if isinstance(manifest_yaml, str) and "\n" not in manifest_yaml:
        processed_manifest = Path(manifest_yaml)

    workspace: CloudWorkspace = _get_cloud_workspace()
    definition = workspace.get_custom_source_definition(
        definition_id=definition_id,
        definition_type="yaml",
    )
    custom_source: CustomCloudSourceDefinition = definition.update_definition(
        manifest_yaml=processed_manifest,
        pre_validate=pre_validate,
    )
    return (
        "Successfully updated custom YAML source definition:\n"
        + _get_custom_source_definition_description(
            custom_source=custom_source,
=======
    try:
        processed_manifest = manifest_yaml
        if isinstance(manifest_yaml, str) and "\n" not in manifest_yaml:
            processed_manifest = Path(manifest_yaml)

        workspace: CloudWorkspace = _get_cloud_workspace(workspace_id)
        definition = workspace.get_custom_source_definition(
            definition_id=definition_id,
            definition_type="yaml",
        )
        custom_source: CustomCloudSourceDefinition = definition.update_definition(
            manifest_yaml=processed_manifest,
            pre_validate=pre_validate,
        )
    except Exception as ex:
        return f"Failed to update custom source definition '{definition_id}': {ex}"
    else:
        return (
            "Successfully updated custom YAML source definition:\n"
            + _get_custom_source_definition_description(
                custom_source=custom_source,
            )
>>>>>>> a8cf82c9
        )
    )


@mcp_tool(
    domain="cloud",
    destructive=True,
    open_world=True,
)
def permanently_delete_custom_source_definition(
    definition_id: Annotated[
        str,
        Field(description="The ID of the custom source definition to delete."),
    ],
<<<<<<< HEAD
    name: Annotated[
        str,
        Field(description="The expected name of the custom source definition (for verification)."),
=======
    *,
    workspace_id: Annotated[
        str | None,
        Field(
            description="Workspace ID. Defaults to AIRBYTE_CLOUD_WORKSPACE_ID env var.",
            default=None,
        ),
>>>>>>> a8cf82c9
    ],
) -> str:
    """Permanently delete a custom YAML source definition from Airbyte Cloud.

    IMPORTANT: This operation requires the connector name to contain "delete-me" or "deleteme"
    (case insensitive).

    If the connector does not meet this requirement, the deletion will be rejected with a
    helpful error message. Instruct the user to rename the connector appropriately to authorize
    the deletion.

    The provided name must match the actual name of the definition for the operation to proceed.
    This is a safety measure to ensure you are deleting the correct resource.

    Note: Only YAML (declarative) connectors are currently supported.
    Docker-based custom sources are not yet available.
    """
    check_guid_created_in_session(definition_id)
    workspace: CloudWorkspace = _get_cloud_workspace(workspace_id)
    definition = workspace.get_custom_source_definition(
        definition_id=definition_id,
        definition_type="yaml",
    )
    actual_name: str = definition.name

    # Verify the name matches
    if actual_name != name:
        raise PyAirbyteInputError(
            message=(
                f"Name mismatch: expected '{name}' but found '{actual_name}'. "
                "The provided name must exactly match the definition's actual name. "
                "This is a safety measure to prevent accidental deletion."
            ),
            context={
                "definition_id": definition_id,
                "expected_name": name,
                "actual_name": actual_name,
            },
        )

    definition.permanently_delete(
        safe_mode=True,  # Hard-coded safe mode for extra protection when running in LLM agents.
    )
    return f"Successfully deleted custom source definition '{actual_name}' (ID: {definition_id})"


@mcp_tool(
    domain="cloud",
    destructive=True,
    open_world=True,
)
def permanently_delete_cloud_source(
    source_id: Annotated[
        str,
        Field(description="The ID of the deployed source to delete."),
    ],
    name: Annotated[
        str,
        Field(description="The expected name of the source (for verification)."),
    ],
) -> str:
    """Permanently delete a deployed source connector from Airbyte Cloud.

    IMPORTANT: This operation requires the source name to contain "delete-me" or "deleteme"
    (case insensitive).

    If the source does not meet this requirement, the deletion will be rejected with a
    helpful error message. Instruct the user to rename the source appropriately to authorize
    the deletion.

    The provided name must match the actual name of the source for the operation to proceed.
    This is a safety measure to ensure you are deleting the correct resource.

    By default, the `AIRBYTE_CLIENT_ID`, `AIRBYTE_CLIENT_SECRET`, `AIRBYTE_WORKSPACE_ID`,
    and `AIRBYTE_API_ROOT` environment variables will be used to authenticate with the
    Airbyte Cloud API.
    """
    check_guid_created_in_session(source_id)
    workspace: CloudWorkspace = _get_cloud_workspace()
    source = workspace.get_source(source_id=source_id)
    actual_name: str = cast(str, source.name)

    # Verify the name matches
    if actual_name != name:
        raise PyAirbyteInputError(
            message=(
                f"Name mismatch: expected '{name}' but found '{actual_name}'. "
                "The provided name must exactly match the source's actual name. "
                "This is a safety measure to prevent accidental deletion."
            ),
            context={
                "source_id": source_id,
                "expected_name": name,
                "actual_name": actual_name,
            },
        )

    # Safe mode is hard-coded to True for extra protection when running in LLM agents
    workspace.permanently_delete_source(
        source=source_id,
        safe_mode=True,  # Requires name to contain "delete-me" or "deleteme" (case insensitive)
    )
    return f"Successfully deleted source '{actual_name}' (ID: {source_id})"


@mcp_tool(
    domain="cloud",
    destructive=True,
    open_world=True,
)
def permanently_delete_cloud_destination(
    destination_id: Annotated[
        str,
        Field(description="The ID of the deployed destination to delete."),
    ],
    name: Annotated[
        str,
        Field(description="The expected name of the destination (for verification)."),
    ],
) -> str:
    """Permanently delete a deployed destination connector from Airbyte Cloud.

    IMPORTANT: This operation requires the destination name to contain "delete-me" or "deleteme"
    (case insensitive).

    If the destination does not meet this requirement, the deletion will be rejected with a
    helpful error message. Instruct the user to rename the destination appropriately to authorize
    the deletion.

    The provided name must match the actual name of the destination for the operation to proceed.
    This is a safety measure to ensure you are deleting the correct resource.

    By default, the `AIRBYTE_CLIENT_ID`, `AIRBYTE_CLIENT_SECRET`, `AIRBYTE_WORKSPACE_ID`,
    and `AIRBYTE_API_ROOT` environment variables will be used to authenticate with the
    Airbyte Cloud API.
    """
    check_guid_created_in_session(destination_id)
    workspace: CloudWorkspace = _get_cloud_workspace()
    destination = workspace.get_destination(destination_id=destination_id)
    actual_name: str = cast(str, destination.name)

    # Verify the name matches
    if actual_name != name:
        raise PyAirbyteInputError(
            message=(
                f"Name mismatch: expected '{name}' but found '{actual_name}'. "
                "The provided name must exactly match the destination's actual name. "
                "This is a safety measure to prevent accidental deletion."
            ),
            context={
                "destination_id": destination_id,
                "expected_name": name,
                "actual_name": actual_name,
            },
        )

    # Safe mode is hard-coded to True for extra protection when running in LLM agents
    workspace.permanently_delete_destination(
        destination=destination_id,
        safe_mode=True,  # Requires name-based delete disposition ("delete-me" or "deleteme")
    )
    return f"Successfully deleted destination '{actual_name}' (ID: {destination_id})"


@mcp_tool(
    domain="cloud",
    destructive=True,
    open_world=True,
)
def permanently_delete_cloud_connection(
    connection_id: Annotated[
        str,
        Field(description="The ID of the connection to delete."),
    ],
    name: Annotated[
        str,
        Field(description="The expected name of the connection (for verification)."),
    ],
    *,
    cascade_delete_source: Annotated[
        bool,
        Field(
            description=(
                "Whether to also delete the source connector associated with this connection."
            ),
            default=False,
        ),
    ] = False,
    cascade_delete_destination: Annotated[
        bool,
        Field(
            description=(
                "Whether to also delete the destination connector associated with this connection."
            ),
            default=False,
        ),
    ] = False,
) -> str:
    """Permanently delete a connection from Airbyte Cloud.

    IMPORTANT: This operation requires the connection name to contain "delete-me" or "deleteme"
    (case insensitive).

    If the connection does not meet this requirement, the deletion will be rejected with a
    helpful error message. Instruct the user to rename the connection appropriately to authorize
    the deletion.

    The provided name must match the actual name of the connection for the operation to proceed.
    This is a safety measure to ensure you are deleting the correct resource.

    By default, the `AIRBYTE_CLIENT_ID`, `AIRBYTE_CLIENT_SECRET`, `AIRBYTE_WORKSPACE_ID`,
    and `AIRBYTE_API_ROOT` environment variables will be used to authenticate with the
    Airbyte Cloud API.
    """
    check_guid_created_in_session(connection_id)
    workspace: CloudWorkspace = _get_cloud_workspace()
    connection = workspace.get_connection(connection_id=connection_id)
    actual_name: str = cast(str, connection.name)

    # Verify the name matches
    if actual_name != name:
        raise PyAirbyteInputError(
            message=(
                f"Name mismatch: expected '{name}' but found '{actual_name}'. "
                "The provided name must exactly match the connection's actual name. "
                "This is a safety measure to prevent accidental deletion."
            ),
            context={
                "connection_id": connection_id,
                "expected_name": name,
                "actual_name": actual_name,
            },
        )

    # Safe mode is hard-coded to True for extra protection when running in LLM agents
    workspace.permanently_delete_connection(
        safe_mode=True,  # Requires name-based delete disposition ("delete-me" or "deleteme")
        connection=connection_id,
        cascade_delete_source=cascade_delete_source,
        cascade_delete_destination=cascade_delete_destination,
    )
    return f"Successfully deleted connection '{actual_name}' (ID: {connection_id})"


@mcp_tool(
    domain="cloud",
    open_world=True,
)
def rename_cloud_source(
    source_id: Annotated[
        str,
        Field(description="The ID of the deployed source to rename."),
    ],
    name: Annotated[
        str,
        Field(description="New name for the source."),
    ],
    *,
    workspace_id: Annotated[
        str | None,
        Field(
            description="Workspace ID. Defaults to AIRBYTE_CLOUD_WORKSPACE_ID env var.",
            default=None,
        ),
    ],
) -> str:
    """Rename a deployed source connector on Airbyte Cloud.

    By default, the `AIRBYTE_CLIENT_ID`, `AIRBYTE_CLIENT_SECRET`, `AIRBYTE_WORKSPACE_ID`,
    and `AIRBYTE_API_ROOT` environment variables will be used to authenticate with the
    Airbyte Cloud API.
    """
    workspace: CloudWorkspace = _get_cloud_workspace(workspace_id)
    source = workspace.get_source(source_id=source_id)
    source.rename(name=name)
    return f"Successfully renamed source '{source_id}' to '{name}'. URL: {source.connector_url}"


@mcp_tool(
    domain="cloud",
    destructive=True,
    open_world=True,
)
def update_cloud_source_config(
    source_id: Annotated[
        str,
        Field(description="The ID of the deployed source to update."),
    ],
    config: Annotated[
        dict | str,
        Field(
            description="New configuration for the source connector.",
        ),
    ],
    config_secret_name: Annotated[
        str | None,
        Field(
            description="The name of the secret containing the configuration.",
            default=None,
        ),
    ] = None,
    *,
    workspace_id: Annotated[
        str | None,
        Field(
            description="Workspace ID. Defaults to AIRBYTE_CLOUD_WORKSPACE_ID env var.",
            default=None,
        ),
    ],
) -> str:
    """Update a deployed source connector's configuration on Airbyte Cloud.

    This is a destructive operation that can break existing connections if the
    configuration is changed incorrectly. Use with caution.

    By default, the `AIRBYTE_CLIENT_ID`, `AIRBYTE_CLIENT_SECRET`, `AIRBYTE_WORKSPACE_ID`,
    and `AIRBYTE_API_ROOT` environment variables will be used to authenticate with the
    Airbyte Cloud API.
    """
    check_guid_created_in_session(source_id)
    workspace: CloudWorkspace = _get_cloud_workspace(workspace_id)
    source = workspace.get_source(source_id=source_id)

    config_dict = resolve_config(
        config=config,
        config_secret_name=config_secret_name,
        config_spec_jsonschema=None,  # We don't have the spec here
    )

    source.update_config(config=config_dict)
    return f"Successfully updated source '{source_id}'. URL: {source.connector_url}"


@mcp_tool(
    domain="cloud",
    open_world=True,
)
def rename_cloud_destination(
    destination_id: Annotated[
        str,
        Field(description="The ID of the deployed destination to rename."),
    ],
    name: Annotated[
        str,
        Field(description="New name for the destination."),
    ],
    *,
    workspace_id: Annotated[
        str | None,
        Field(
            description="Workspace ID. Defaults to AIRBYTE_CLOUD_WORKSPACE_ID env var.",
            default=None,
        ),
    ],
) -> str:
    """Rename a deployed destination connector on Airbyte Cloud.

    By default, the `AIRBYTE_CLIENT_ID`, `AIRBYTE_CLIENT_SECRET`, `AIRBYTE_WORKSPACE_ID`,
    and `AIRBYTE_API_ROOT` environment variables will be used to authenticate with the
    Airbyte Cloud API.
    """
    workspace: CloudWorkspace = _get_cloud_workspace(workspace_id)
    destination = workspace.get_destination(destination_id=destination_id)
    destination.rename(name=name)
    return (
        f"Successfully renamed destination '{destination_id}' to '{name}'. "
        f"URL: {destination.connector_url}"
    )


@mcp_tool(
    domain="cloud",
    destructive=True,
    open_world=True,
)
def update_cloud_destination_config(
    destination_id: Annotated[
        str,
        Field(description="The ID of the deployed destination to update."),
    ],
    config: Annotated[
        dict | str,
        Field(
            description="New configuration for the destination connector.",
        ),
    ],
    config_secret_name: Annotated[
        str | None,
        Field(
            description="The name of the secret containing the configuration.",
            default=None,
        ),
    ],
    *,
    workspace_id: Annotated[
        str | None,
        Field(
            description="Workspace ID. Defaults to AIRBYTE_CLOUD_WORKSPACE_ID env var.",
            default=None,
        ),
    ],
) -> str:
    """Update a deployed destination connector's configuration on Airbyte Cloud.

    This is a destructive operation that can break existing connections if the
    configuration is changed incorrectly. Use with caution.

    By default, the `AIRBYTE_CLIENT_ID`, `AIRBYTE_CLIENT_SECRET`, `AIRBYTE_WORKSPACE_ID`,
    and `AIRBYTE_API_ROOT` environment variables will be used to authenticate with the
    Airbyte Cloud API.
    """
    check_guid_created_in_session(destination_id)
    workspace: CloudWorkspace = _get_cloud_workspace(workspace_id)
    destination = workspace.get_destination(destination_id=destination_id)

    config_dict = resolve_config(
        config=config,
        config_secret_name=config_secret_name,
        config_spec_jsonschema=None,  # We don't have the spec here
    )

    destination.update_config(config=config_dict)
    return (
        f"Successfully updated destination '{destination_id}'. " f"URL: {destination.connector_url}"
    )


@mcp_tool(
    domain="cloud",
    open_world=True,
)
def rename_cloud_connection(
    connection_id: Annotated[
        str,
        Field(description="The ID of the connection to rename."),
    ],
    name: Annotated[
        str,
        Field(description="New name for the connection."),
    ],
    *,
    workspace_id: Annotated[
        str | None,
        Field(
            description="Workspace ID. Defaults to AIRBYTE_CLOUD_WORKSPACE_ID env var.",
            default=None,
        ),
    ],
) -> str:
    """Rename a connection on Airbyte Cloud.

    By default, the `AIRBYTE_CLIENT_ID`, `AIRBYTE_CLIENT_SECRET`, `AIRBYTE_WORKSPACE_ID`,
    and `AIRBYTE_API_ROOT` environment variables will be used to authenticate with the
    Airbyte Cloud API.
    """
    workspace: CloudWorkspace = _get_cloud_workspace(workspace_id)
    connection = workspace.get_connection(connection_id=connection_id)
    connection.rename(name=name)
    return (
        f"Successfully renamed connection '{connection_id}' to '{name}'. "
        f"URL: {connection.connection_url}"
    )


@mcp_tool(
    domain="cloud",
    destructive=True,
    open_world=True,
)
def set_cloud_connection_table_prefix(
    connection_id: Annotated[
        str,
        Field(description="The ID of the connection to update."),
    ],
    prefix: Annotated[
        str,
        Field(description="New table prefix to use when syncing to the destination."),
    ],
    *,
    workspace_id: Annotated[
        str | None,
        Field(
            description="Workspace ID. Defaults to AIRBYTE_CLOUD_WORKSPACE_ID env var.",
            default=None,
        ),
    ],
) -> str:
    """Set the table prefix for a connection on Airbyte Cloud.

    This is a destructive operation that can break downstream dependencies if the
    table prefix is changed incorrectly. Use with caution.

    By default, the `AIRBYTE_CLIENT_ID`, `AIRBYTE_CLIENT_SECRET`, `AIRBYTE_WORKSPACE_ID`,
    and `AIRBYTE_API_ROOT` environment variables will be used to authenticate with the
    Airbyte Cloud API.
    """
    check_guid_created_in_session(connection_id)
    workspace: CloudWorkspace = _get_cloud_workspace(workspace_id)
    connection = workspace.get_connection(connection_id=connection_id)
    connection.set_table_prefix(prefix=prefix)
    return (
        f"Successfully set table prefix for connection '{connection_id}' to '{prefix}'. "
        f"URL: {connection.connection_url}"
    )


@mcp_tool(
    domain="cloud",
    destructive=True,
    open_world=True,
)
def set_cloud_connection_selected_streams(
    connection_id: Annotated[
        str,
        Field(description="The ID of the connection to update."),
    ],
    stream_names: Annotated[
        str | list[str],
        Field(
            description=(
                "The selected stream names to sync within the connection. "
                "Must be an explicit stream name or list of streams."
            )
        ),
    ],
    *,
    workspace_id: Annotated[
        str | None,
        Field(
            description="Workspace ID. Defaults to AIRBYTE_CLOUD_WORKSPACE_ID env var.",
            default=None,
        ),
    ],
) -> str:
    """Set the selected streams for a connection on Airbyte Cloud.

    This is a destructive operation that can break existing connections if the
    stream selection is changed incorrectly. Use with caution.

    By default, the `AIRBYTE_CLIENT_ID`, `AIRBYTE_CLIENT_SECRET`, `AIRBYTE_WORKSPACE_ID`,
    and `AIRBYTE_API_ROOT` environment variables will be used to authenticate with the
    Airbyte Cloud API.
    """
    check_guid_created_in_session(connection_id)
    workspace: CloudWorkspace = _get_cloud_workspace(workspace_id)
    connection = workspace.get_connection(connection_id=connection_id)

    resolved_streams_list: list[str] = resolve_list_of_strings(stream_names)
    connection.set_selected_streams(stream_names=resolved_streams_list)

    return (
        f"Successfully set selected streams for connection '{connection_id}' "
        f"to {resolved_streams_list}. URL: {connection.connection_url}"
    )


def register_cloud_ops_tools(app: FastMCP) -> None:
    """@private Register tools with the FastMCP app.

    This is an internal function and should not be called directly.

    Tools are filtered based on mode settings:
    - AIRBYTE_CLOUD_MCP_READONLY_MODE=1: Only read-only tools are registered
    - AIRBYTE_CLOUD_MCP_SAFE_MODE=1: All tools are registered, but destructive
      operations are protected by runtime session checks
    """
    register_tools(app, domain="cloud")<|MERGE_RESOLUTION|>--- conflicted
+++ resolved
@@ -139,21 +139,12 @@
     )
     source.set_config(config_dict, validate=True)
 
-<<<<<<< HEAD
-    workspace: CloudWorkspace = _get_cloud_workspace()
+    workspace: CloudWorkspace = _get_cloud_workspace(workspace_id)
     deployed_source = workspace.deploy_source(
         name=source_name,
         source=source,
         unique=unique,
     )
-=======
-        workspace: CloudWorkspace = _get_cloud_workspace(workspace_id)
-        deployed_source = workspace.deploy_source(
-            name=source_name,
-            source=source,
-            unique=unique,
-        )
->>>>>>> a8cf82c9
 
     register_guid_created_in_session(deployed_source.connector_id)
     return (
@@ -222,21 +213,12 @@
     )
     destination.set_config(config_dict, validate=True)
 
-<<<<<<< HEAD
-    workspace: CloudWorkspace = _get_cloud_workspace()
+    workspace: CloudWorkspace = _get_cloud_workspace(workspace_id)
     deployed_destination = workspace.deploy_destination(
         name=destination_name,
         destination=destination,
         unique=unique,
     )
-=======
-        workspace: CloudWorkspace = _get_cloud_workspace(workspace_id)
-        deployed_destination = workspace.deploy_destination(
-            name=destination_name,
-            destination=destination,
-            unique=unique,
-        )
->>>>>>> a8cf82c9
 
     register_guid_created_in_session(deployed_destination.connector_id)
     return (
@@ -295,8 +277,7 @@
     Airbyte Cloud API.
     """
     resolved_streams_list: list[str] = resolve_list_of_strings(selected_streams)
-<<<<<<< HEAD
-    workspace: CloudWorkspace = _get_cloud_workspace()
+    workspace: CloudWorkspace = _get_cloud_workspace(workspace_id)
     deployed_connection = workspace.deploy_connection(
         connection_name=connection_name,
         source=source_id,
@@ -304,17 +285,6 @@
         selected_streams=resolved_streams_list,
         table_prefix=table_prefix,
     )
-=======
-    try:
-        workspace: CloudWorkspace = _get_cloud_workspace(workspace_id)
-        deployed_connection = workspace.deploy_connection(
-            connection_name=connection_name,
-            source=source_id,
-            destination=destination_id,
-            selected_streams=resolved_streams_list,
-            table_prefix=table_prefix,
-        )
->>>>>>> a8cf82c9
 
     register_guid_created_in_session(deployed_connection.connection_id)
     return (
@@ -362,16 +332,9 @@
     and `AIRBYTE_API_ROOT` environment variables will be used to authenticate with the
     Airbyte Cloud API.
     """
-<<<<<<< HEAD
-    workspace: CloudWorkspace = _get_cloud_workspace()
+    workspace: CloudWorkspace = _get_cloud_workspace(workspace_id)
     connection = workspace.get_connection(connection_id=connection_id)
     sync_result = connection.run_sync(wait=wait, wait_timeout=wait_timeout)
-=======
-    try:
-        workspace: CloudWorkspace = _get_cloud_workspace(workspace_id)
-        connection = workspace.get_connection(connection_id=connection_id)
-        sync_result = connection.run_sync(wait=wait, wait_timeout=wait_timeout)
->>>>>>> a8cf82c9
 
     if wait:
         status = sync_result.get_job_status()
@@ -407,14 +370,8 @@
 
     Returns workspace ID and workspace URL for verification.
     """
-<<<<<<< HEAD
-    workspace: CloudWorkspace = _get_cloud_workspace()
+    workspace: CloudWorkspace = _get_cloud_workspace(workspace_id)
     workspace.connect()
-=======
-    try:
-        workspace: CloudWorkspace = _get_cloud_workspace(workspace_id)
-        workspace.connect()
->>>>>>> a8cf82c9
 
     return (
         f"✅ Successfully connected to Airbyte Cloud workspace.\n"
@@ -445,9 +402,8 @@
     and `AIRBYTE_API_ROOT` environment variables will be used to authenticate with the
     Airbyte Cloud API.
     """
-<<<<<<< HEAD
     destination = get_noop_destination()
-    workspace: CloudWorkspace = _get_cloud_workspace()
+    workspace: CloudWorkspace = _get_cloud_workspace(workspace_id)
     deployed_destination = workspace.deploy_destination(
         name=name,
         destination=destination,
@@ -459,25 +415,6 @@
         f"with ID '{deployed_destination.connector_id}' and "
         f"URL: {deployed_destination.connector_url}"
     )
-=======
-    try:
-        destination = get_noop_destination()
-        workspace: CloudWorkspace = _get_cloud_workspace(workspace_id)
-        deployed_destination = workspace.deploy_destination(
-            name=name,
-            destination=destination,
-            unique=unique,
-        )
-    except Exception as ex:
-        return f"Failed to deploy No-op Destination: {ex}"
-    else:
-        register_guid_created_in_session(deployed_destination.connector_id)
-        return (
-            f"Successfully deployed No-op Destination "
-            f"with ID '{deployed_destination.connector_id}' and "
-            f"URL: {deployed_destination.connector_url}"
-        )
->>>>>>> a8cf82c9
 
 
 @mcp_tool(
@@ -522,30 +459,8 @@
     and `AIRBYTE_API_ROOT` environment variables will be used to authenticate with the
     Airbyte Cloud API.
     """
-<<<<<<< HEAD
-    workspace: CloudWorkspace = _get_cloud_workspace()
+    workspace: CloudWorkspace = _get_cloud_workspace(workspace_id)
     connection = workspace.get_connection(connection_id=connection_id)
-=======
-    try:
-        workspace: CloudWorkspace = _get_cloud_workspace(workspace_id)
-        connection = workspace.get_connection(connection_id=connection_id)
-
-        # If a job ID is provided, get the job by ID.
-        sync_result: cloud.SyncResult | None = connection.get_sync_result(job_id=job_id)
-
-        if not sync_result:
-            return {"status": None, "job_id": None, "attempts": []}
-
-        result = {
-            "status": sync_result.get_job_status(),
-            "job_id": sync_result.job_id,
-            "bytes_synced": sync_result.bytes_synced,
-            "records_synced": sync_result.records_synced,
-            "start_time": sync_result.start_time.isoformat(),
-            "job_url": sync_result.job_url,
-            "attempts": [],
-        }
->>>>>>> a8cf82c9
 
     # If a job ID is provided, get the job by ID.
     sync_result: cloud.SyncResult | None = connection.get_sync_result(job_id=job_id)
@@ -722,14 +637,8 @@
     and `AIRBYTE_API_ROOT` environment variables will be used to authenticate with the
     Airbyte Cloud API.
     """
-<<<<<<< HEAD
-    workspace: CloudWorkspace = _get_cloud_workspace()
+    workspace: CloudWorkspace = _get_cloud_workspace(workspace_id)
     connection = workspace.get_connection(connection_id=connection_id)
-=======
-    try:
-        workspace: CloudWorkspace = _get_cloud_workspace(workspace_id)
-        connection = workspace.get_connection(connection_id=connection_id)
->>>>>>> a8cf82c9
 
     sync_result: cloud.SyncResult | None = connection.get_sync_result(job_id=job_id)
 
@@ -880,12 +789,11 @@
     Note: Only YAML (declarative) connectors are currently supported.
     Docker-based custom sources are not yet available.
     """
-<<<<<<< HEAD
     processed_manifest = manifest_yaml
     if isinstance(manifest_yaml, str) and "\n" not in manifest_yaml:
         processed_manifest = Path(manifest_yaml)
 
-    workspace: CloudWorkspace = _get_cloud_workspace()
+    workspace: CloudWorkspace = _get_cloud_workspace(workspace_id)
     custom_source = workspace.publish_custom_source_definition(
         name=name,
         manifest_yaml=processed_manifest,
@@ -897,30 +805,6 @@
         "Successfully published custom YAML source definition:\n"
         + _get_custom_source_definition_description(
             custom_source=custom_source,
-=======
-    try:
-        processed_manifest = manifest_yaml
-        if isinstance(manifest_yaml, str) and "\n" not in manifest_yaml:
-            processed_manifest = Path(manifest_yaml)
-
-        workspace: CloudWorkspace = _get_cloud_workspace(workspace_id)
-        custom_source = workspace.publish_custom_source_definition(
-            name=name,
-            manifest_yaml=processed_manifest,
-            unique=unique,
-            pre_validate=pre_validate,
-        )
-    except Exception as ex:
-        return f"Failed to publish custom source definition '{name}': {ex}"
-    else:
-        register_guid_created_in_session(custom_source.definition_id)
-        return (
-            "Successfully published custom YAML source definition:\n"
-            + _get_custom_source_definition_description(
-                custom_source=custom_source,
-            )
-            + "\n"
->>>>>>> a8cf82c9
         )
         + "\n"
     )
@@ -1001,12 +885,11 @@
     Docker-based custom sources are not yet available.
     """
     check_guid_created_in_session(definition_id)
-<<<<<<< HEAD
     processed_manifest = manifest_yaml
     if isinstance(manifest_yaml, str) and "\n" not in manifest_yaml:
         processed_manifest = Path(manifest_yaml)
 
-    workspace: CloudWorkspace = _get_cloud_workspace()
+    workspace: CloudWorkspace = _get_cloud_workspace(workspace_id)
     definition = workspace.get_custom_source_definition(
         definition_id=definition_id,
         definition_type="yaml",
@@ -1019,30 +902,6 @@
         "Successfully updated custom YAML source definition:\n"
         + _get_custom_source_definition_description(
             custom_source=custom_source,
-=======
-    try:
-        processed_manifest = manifest_yaml
-        if isinstance(manifest_yaml, str) and "\n" not in manifest_yaml:
-            processed_manifest = Path(manifest_yaml)
-
-        workspace: CloudWorkspace = _get_cloud_workspace(workspace_id)
-        definition = workspace.get_custom_source_definition(
-            definition_id=definition_id,
-            definition_type="yaml",
-        )
-        custom_source: CustomCloudSourceDefinition = definition.update_definition(
-            manifest_yaml=processed_manifest,
-            pre_validate=pre_validate,
-        )
-    except Exception as ex:
-        return f"Failed to update custom source definition '{definition_id}': {ex}"
-    else:
-        return (
-            "Successfully updated custom YAML source definition:\n"
-            + _get_custom_source_definition_description(
-                custom_source=custom_source,
-            )
->>>>>>> a8cf82c9
         )
     )
 
@@ -1057,19 +916,17 @@
         str,
         Field(description="The ID of the custom source definition to delete."),
     ],
-<<<<<<< HEAD
     name: Annotated[
         str,
         Field(description="The expected name of the custom source definition (for verification)."),
-=======
-    *,
-    workspace_id: Annotated[
-        str | None,
-        Field(
-            description="Workspace ID. Defaults to AIRBYTE_CLOUD_WORKSPACE_ID env var.",
-            default=None,
-        ),
->>>>>>> a8cf82c9
+    ],
+    *,
+    workspace_id: Annotated[
+        str | None,
+        Field(
+            description="Workspace ID. Defaults to AIRBYTE_CLOUD_WORKSPACE_ID env var.",
+            default=None,
+        ),
     ],
 ) -> str:
     """Permanently delete a custom YAML source definition from Airbyte Cloud.
