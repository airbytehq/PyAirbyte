# Copyright (c) 2024 Airbyte, Inc., all rights reserved.
"""Airbyte Cloud MCP operations."""

import os
from pathlib import Path
from typing import Annotated, Any

from fastmcp import FastMCP
from pydantic import Field

from airbyte import cloud, get_destination, get_source
from airbyte.cloud.auth import (
    resolve_cloud_api_url,
    resolve_cloud_client_id,
    resolve_cloud_client_secret,
    resolve_cloud_workspace_id,
)
from airbyte.cloud.connections import CloudConnection
from airbyte.cloud.connectors import CloudDestination, CloudSource, CustomCloudSourceDefinition
from airbyte.cloud.workspaces import CloudWorkspace
from airbyte.destinations.util import get_noop_destination
from airbyte.mcp._tool_utils import mcp_tool, register_tools
from airbyte.mcp._util import resolve_config, resolve_list_of_strings


def _check_internal_admin_flag() -> bool:
    """Check if internal admin flag is properly configured.

    Returns:
        True if both AIRBYTE_INTERNAL_ADMIN_FLAG and AIRBYTE_INTERNAL_ADMIN_USER are set correctly.
    """
    admin_flag = os.environ.get("AIRBYTE_INTERNAL_ADMIN_FLAG")
    admin_user = os.environ.get("AIRBYTE_INTERNAL_ADMIN_USER")

    if admin_flag != "airbyte.io":
        print(
            "Warning: Admin access not enabled. "
            "Set AIRBYTE_INTERNAL_ADMIN_FLAG=airbyte.io to enable version override tools."
        )
        return False

    if not admin_user:
        print(
            "Warning: Admin user not configured. "
            "Set AIRBYTE_INTERNAL_ADMIN_USER to your email to enable version override tools."
        )
        return False

    return True


def _get_admin_user_email() -> str | None:
    """Get the admin user email from environment variable.

    Returns:
        The admin user email from AIRBYTE_INTERNAL_ADMIN_USER, or None if not configured.
    """
    if not _check_internal_admin_flag():
        return None

    return os.environ.get("AIRBYTE_INTERNAL_ADMIN_USER")


def _get_cloud_workspace() -> CloudWorkspace:
    """Get an authenticated CloudWorkspace using environment variables."""
    return CloudWorkspace(
        workspace_id=resolve_cloud_workspace_id(),
        client_id=resolve_cloud_client_id(),
        client_secret=resolve_cloud_client_secret(),
        api_root=resolve_cloud_api_url(),
    )


@mcp_tool(
    domain="cloud",
    open_world=True,
)
def deploy_source_to_cloud(
    source_name: Annotated[
        str,
        Field(description="The name to use when deploying the source."),
    ],
    source_connector_name: Annotated[
        str,
        Field(description="The name of the source connector (e.g., 'source-faker')."),
    ],
    *,
    config: Annotated[
        dict | str | None,
        Field(
            description="The configuration for the source connector.",
            default=None,
        ),
    ],
    config_secret_name: Annotated[
        str | None,
        Field(
            description="The name of the secret containing the configuration.",
            default=None,
        ),
    ],
    unique: Annotated[
        bool,
        Field(
            description="Whether to require a unique name.",
            default=True,
        ),
    ],
) -> str:
    """Deploy a source connector to Airbyte Cloud.

    By default, the `AIRBYTE_CLIENT_ID`, `AIRBYTE_CLIENT_SECRET`, `AIRBYTE_WORKSPACE_ID`,
    and `AIRBYTE_API_ROOT` environment variables will be used to authenticate with the
    Airbyte Cloud API.
    """
    try:
        source = get_source(
            source_connector_name,
            install_if_missing=False,
        )
        config_dict = resolve_config(
            config=config,
            config_secret_name=config_secret_name,
            config_spec_jsonschema=source.config_spec,
        )
        source.set_config(config_dict)

        workspace: CloudWorkspace = _get_cloud_workspace()
        deployed_source = workspace.deploy_source(
            name=source_name,
            source=source,
            unique=unique,
        )

    except Exception as ex:
        return f"Failed to deploy source '{source_name}': {ex}"
    else:
        return (
            f"Successfully deployed source '{source_name}' with ID '{deployed_source.connector_id}'"
            f" and URL: {deployed_source.connector_url}"
        )


@mcp_tool(
    domain="cloud",
    open_world=True,
)
def deploy_destination_to_cloud(
    destination_name: Annotated[
        str,
        Field(description="The name to use when deploying the destination."),
    ],
    destination_connector_name: Annotated[
        str,
        Field(description="The name of the destination connector (e.g., 'destination-postgres')."),
    ],
    *,
    config: Annotated[
        dict | str | None,
        Field(
            description="The configuration for the destination connector.",
            default=None,
        ),
    ],
    config_secret_name: Annotated[
        str | None,
        Field(
            description="The name of the secret containing the configuration.",
            default=None,
        ),
    ],
    unique: Annotated[
        bool,
        Field(
            description="Whether to require a unique name.",
            default=True,
        ),
    ],
) -> str:
    """Deploy a destination connector to Airbyte Cloud.

    By default, the `AIRBYTE_CLIENT_ID`, `AIRBYTE_CLIENT_SECRET`, `AIRBYTE_WORKSPACE_ID`,
    and `AIRBYTE_API_ROOT` environment variables will be used to authenticate with the
    Airbyte Cloud API.
    """
    try:
        destination = get_destination(
            destination_connector_name,
            install_if_missing=False,
        )
        config_dict = resolve_config(
            config=config,
            config_secret_name=config_secret_name,
            config_spec_jsonschema=destination.config_spec,
        )
        destination.set_config(config_dict)

        workspace: CloudWorkspace = _get_cloud_workspace()
        deployed_destination = workspace.deploy_destination(
            name=destination_name,
            destination=destination,
            unique=unique,
        )

    except Exception as ex:
        return f"Failed to deploy destination '{destination_name}': {ex}"
    else:
        return (
            f"Successfully deployed destination '{destination_name}' "
            f"with ID: {deployed_destination.connector_id}"
        )


@mcp_tool(
    domain="cloud",
    open_world=True,
)
def create_connection_on_cloud(
    connection_name: Annotated[
        str,
        Field(description="The name of the connection."),
    ],
    source_id: Annotated[
        str,
        Field(description="The ID of the deployed source."),
    ],
    destination_id: Annotated[
        str,
        Field(description="The ID of the deployed destination."),
    ],
    selected_streams: Annotated[
        str | list[str],
        Field(
            description=(
                "The selected stream names to sync within the connection. "
                "Must be an explicit stream name or list of streams. "
                "Cannot be empty or '*'."
            )
        ),
    ],
    table_prefix: Annotated[
        str | None,
        Field(
            description="Optional table prefix to use when syncing to the destination.",
            default=None,
        ),
    ],
) -> str:
    """Create a connection between a deployed source and destination on Airbyte Cloud.

    By default, the `AIRBYTE_CLIENT_ID`, `AIRBYTE_CLIENT_SECRET`, `AIRBYTE_WORKSPACE_ID`,
    and `AIRBYTE_API_ROOT` environment variables will be used to authenticate with the
    Airbyte Cloud API.
    """
    resolved_streams_list: list[str] = resolve_list_of_strings(selected_streams)
    try:
        workspace: CloudWorkspace = _get_cloud_workspace()
        deployed_connection = workspace.deploy_connection(
            connection_name=connection_name,
            source=source_id,
            destination=destination_id,
            selected_streams=resolved_streams_list,
            table_prefix=table_prefix,
        )

    except Exception as ex:
        return f"Failed to create connection '{connection_name}': {ex}"
    else:
        return (
            f"Successfully created connection '{connection_name}' "
            f"with ID '{deployed_connection.connection_id}' and "
            f"URL: {deployed_connection.connection_url}"
        )


@mcp_tool(
    domain="cloud",
    open_world=True,
)
def run_cloud_sync(
    connection_id: Annotated[
        str,
        Field(description="The ID of the Airbyte Cloud connection."),
    ],
    *,
    wait: Annotated[
        bool,
        Field(
            description="Whether to wait for the sync to complete.",
            default=True,
        ),
    ],
    wait_timeout: Annotated[
        int,
        Field(
            description="Maximum time to wait for sync completion (seconds).",
            default=300,
        ),
    ],
) -> str:
    """Run a sync job on Airbyte Cloud.

    By default, the `AIRBYTE_CLIENT_ID`, `AIRBYTE_CLIENT_SECRET`, `AIRBYTE_WORKSPACE_ID`,
    and `AIRBYTE_API_ROOT` environment variables will be used to authenticate with the
    Airbyte Cloud API.
    """
    try:
        workspace: CloudWorkspace = _get_cloud_workspace()
        connection = workspace.get_connection(connection_id=connection_id)
        sync_result = connection.run_sync(wait=wait, wait_timeout=wait_timeout)

    except Exception as ex:
        return f"Failed to run sync for connection '{connection_id}': {ex}"
    else:
        if wait:
            status = sync_result.get_job_status()
            return (
                f"Sync completed with status: {status}. "  # Sync completed.
                f"Job ID is '{sync_result.job_id}' and "
                f"job URL is: {sync_result.job_url}"
            )
        return (
            f"Sync started. "  # Sync started.
            f"Job ID is '{sync_result.job_id}' and "
            f"job URL is: {sync_result.job_url}"
        )


@mcp_tool(
    domain="cloud",
    read_only=True,
    idempotent=True,
    open_world=True,
)
def check_airbyte_cloud_workspace() -> str:
    """Check if we have a valid Airbyte Cloud connection and return workspace info.

    By default, the `AIRBYTE_CLIENT_ID`, `AIRBYTE_CLIENT_SECRET`, `AIRBYTE_WORKSPACE_ID`,
    and `AIRBYTE_API_ROOT` environment variables will be used to authenticate with the
    Airbyte Cloud API.

    Returns workspace ID and workspace URL for verification.
    """
    try:
        workspace: CloudWorkspace = _get_cloud_workspace()
        workspace.connect()

    except Exception as ex:
        return f"❌ Failed to connect to Airbyte Cloud workspace: {ex}"
    else:
        return (
            f"✅ Successfully connected to Airbyte Cloud workspace.\n"
            f"Workspace ID: {workspace.workspace_id}\n"
            f"Workspace URL: {workspace.workspace_url}"
        )


@mcp_tool(
    domain="cloud",
    open_world=True,
)
def deploy_noop_destination_to_cloud(
    name: str = "No-op Destination",
    *,
    unique: bool = True,
) -> str:
    """Deploy the No-op destination to Airbyte Cloud for testing purposes.

    By default, the `AIRBYTE_CLIENT_ID`, `AIRBYTE_CLIENT_SECRET`, `AIRBYTE_WORKSPACE_ID`,
    and `AIRBYTE_API_ROOT` environment variables will be used to authenticate with the
    Airbyte Cloud API.
    """
    try:
        destination = get_noop_destination()
        workspace: CloudWorkspace = _get_cloud_workspace()
        deployed_destination = workspace.deploy_destination(
            name=name,
            destination=destination,
            unique=unique,
        )
    except Exception as ex:
        return f"Failed to deploy No-op Destination: {ex}"
    else:
        return (
            f"Successfully deployed No-op Destination "
            f"with ID '{deployed_destination.connector_id}' and "
            f"URL: {deployed_destination.connector_url}"
        )


@mcp_tool(
    domain="cloud",
    read_only=True,
    idempotent=True,
    open_world=True,
)
def get_cloud_sync_status(
    connection_id: Annotated[
        str,
        Field(
            description="The ID of the Airbyte Cloud connection.",
        ),
    ],
    job_id: Annotated[
        int | None,
        Field(
            description="Optional job ID. If not provided, the latest job will be used.",
            default=None,
        ),
    ],
    *,
    include_attempts: Annotated[
        bool,
        Field(
            description="Whether to include detailed attempts information.",
            default=False,
        ),
    ],
) -> dict[str, Any]:
    """Get the status of a sync job from the Airbyte Cloud.

    By default, the `AIRBYTE_CLIENT_ID`, `AIRBYTE_CLIENT_SECRET`, `AIRBYTE_WORKSPACE_ID`,
    and `AIRBYTE_API_ROOT` environment variables will be used to authenticate with the
    Airbyte Cloud API.
    """
    try:
        workspace: CloudWorkspace = _get_cloud_workspace()
        connection = workspace.get_connection(connection_id=connection_id)

        # If a job ID is provided, get the job by ID.
        sync_result: cloud.SyncResult | None = connection.get_sync_result(job_id=job_id)

        if not sync_result:
            return {"status": None, "job_id": None, "attempts": []}

        result = {
            "status": sync_result.get_job_status(),
            "job_id": sync_result.job_id,
            "bytes_synced": sync_result.bytes_synced,
            "records_synced": sync_result.records_synced,
            "start_time": sync_result.start_time.isoformat(),
            "job_url": sync_result.job_url,
            "attempts": [],
        }

        if include_attempts:
            attempts = sync_result.get_attempts()
            result["attempts"] = [
                {
                    "attempt_number": attempt.attempt_number,
                    "attempt_id": attempt.attempt_id,
                    "status": attempt.status,
                    "bytes_synced": attempt.bytes_synced,
                    "records_synced": attempt.records_synced,
                    "created_at": attempt.created_at.isoformat(),
                }
                for attempt in attempts
            ]

        return result

    except Exception as ex:
        return {
            "status": None,
            "job_id": job_id,
            "error": f"Failed to get sync status for connection '{connection_id}': {ex}",
            "attempts": [],
        }


@mcp_tool(
    domain="cloud",
    read_only=True,
    idempotent=True,
    open_world=True,
)
def list_deployed_cloud_source_connectors() -> list[CloudSource]:
    """List all deployed source connectors in the Airbyte Cloud workspace.

    By default, the `AIRBYTE_CLIENT_ID`, `AIRBYTE_CLIENT_SECRET`, `AIRBYTE_WORKSPACE_ID`,
    and `AIRBYTE_API_ROOT` environment variables will be used to authenticate with the
    Airbyte Cloud API.
    """
    workspace: CloudWorkspace = _get_cloud_workspace()
    return workspace.list_sources()


@mcp_tool(
    domain="cloud",
    read_only=True,
    idempotent=True,
    open_world=True,
)
def list_deployed_cloud_destination_connectors() -> list[CloudDestination]:
    """List all deployed destination connectors in the Airbyte Cloud workspace.

    By default, the `AIRBYTE_CLIENT_ID`, `AIRBYTE_CLIENT_SECRET`, `AIRBYTE_WORKSPACE_ID`,
    and `AIRBYTE_API_ROOT` environment variables will be used to authenticate with the
    Airbyte Cloud API.
    """
    workspace: CloudWorkspace = _get_cloud_workspace()
    return workspace.list_destinations()


@mcp_tool(
    domain="cloud",
    read_only=True,
    idempotent=True,
    open_world=True,
)
def get_cloud_sync_logs(
    connection_id: Annotated[
        str,
        Field(description="The ID of the Airbyte Cloud connection."),
    ],
    job_id: Annotated[
        int | None,
        Field(description="Optional job ID. If not provided, the latest job will be used."),
    ] = None,
    attempt_number: Annotated[
        int | None,
        Field(
            description="Optional attempt number. If not provided, the latest attempt will be used."
        ),
    ] = None,
) -> str:
    """Get the logs from a sync job attempt on Airbyte Cloud.

    By default, the `AIRBYTE_CLIENT_ID`, `AIRBYTE_CLIENT_SECRET`, `AIRBYTE_WORKSPACE_ID`,
    and `AIRBYTE_API_ROOT` environment variables will be used to authenticate with the
    Airbyte Cloud API.
    """
    try:
        workspace: CloudWorkspace = _get_cloud_workspace()
        connection = workspace.get_connection(connection_id=connection_id)

        sync_result: cloud.SyncResult | None = connection.get_sync_result(job_id=job_id)

        if not sync_result:
            return f"No sync job found for connection '{connection_id}'"

        attempts = sync_result.get_attempts()

        if not attempts:
            return f"No attempts found for job '{sync_result.job_id}'"

        if attempt_number is not None:
            target_attempt = None
            for attempt in attempts:
                if attempt.attempt_number == attempt_number:
                    target_attempt = attempt
                    break

            if target_attempt is None:
                return f"Attempt number {attempt_number} not found for job '{sync_result.job_id}'"
        else:
            target_attempt = max(attempts, key=lambda a: a.attempt_number)

        logs = target_attempt.get_full_log_text()

        if not logs:
            return (
                f"No logs available for job '{sync_result.job_id}', "
                f"attempt {target_attempt.attempt_number}"
            )

        return logs

    except Exception as ex:
        return f"Failed to get logs for connection '{connection_id}': {ex}"


@mcp_tool(
    domain="cloud",
    read_only=True,
    idempotent=True,
    open_world=True,
)
def list_deployed_cloud_connections() -> list[CloudConnection]:
    """List all deployed connections in the Airbyte Cloud workspace.

    By default, the `AIRBYTE_CLIENT_ID`, `AIRBYTE_CLIENT_SECRET`, `AIRBYTE_WORKSPACE_ID`,
    and `AIRBYTE_API_ROOT` environment variables will be used to authenticate with the
    Airbyte Cloud API.
    """
    workspace: CloudWorkspace = _get_cloud_workspace()
    return workspace.list_connections()


def _get_custom_source_definition_description(
    custom_source: CustomCloudSourceDefinition,
) -> str:
    return "\n".join(
        [
            f" - Custom Source Name: {custom_source.name}",
            f" - Definition ID: {custom_source.definition_id}",
            f" - Definition Version: {custom_source.version}",
            f" - Connector Builder Project ID: {custom_source.connector_builder_project_id}",
            f" - Connector Builder Project URL: {custom_source.connector_builder_project_url}",
        ]
    )


@mcp_tool(
    domain="cloud",
    open_world=True,
)
def publish_custom_source_definition(
    name: Annotated[
        str,
        Field(description="The name for the custom connector definition."),
    ],
    *,
    manifest_yaml: Annotated[
        str | Path | None,
        Field(
            description=(
                "The Low-code CDK manifest as a YAML string or file path. "
                "Required for YAML connectors."
            ),
            default=None,
        ),
    ] = None,
    unique: Annotated[
        bool,
        Field(
            description="Whether to require a unique name.",
            default=True,
        ),
    ] = True,
    pre_validate: Annotated[
        bool,
        Field(
            description="Whether to validate the manifest client-side before publishing.",
            default=True,
        ),
    ] = True,
) -> str:
    """Publish a custom YAML source connector definition to Airbyte Cloud.

    Note: Only YAML (declarative) connectors are currently supported.
    Docker-based custom sources are not yet available.
    """
    try:
        processed_manifest = manifest_yaml
        if isinstance(manifest_yaml, str) and "\n" not in manifest_yaml:
            processed_manifest = Path(manifest_yaml)

        workspace: CloudWorkspace = _get_cloud_workspace()
        custom_source = workspace.publish_custom_source_definition(
            name=name,
            manifest_yaml=processed_manifest,
            unique=unique,
            pre_validate=pre_validate,
        )
    except Exception as ex:
        return f"Failed to publish custom source definition '{name}': {ex}"
    else:
        return (
            "Successfully published custom YAML source definition:\n"
            + _get_custom_source_definition_description(
                custom_source=custom_source,
            )
            + "\n"
        )


@mcp_tool(
    domain="cloud",
    read_only=True,
    idempotent=True,
    open_world=True,
)
def list_custom_source_definitions() -> list[dict[str, Any]]:
    """List custom YAML source definitions in the Airbyte Cloud workspace.

    Note: Only YAML (declarative) connectors are currently supported.
    Docker-based custom sources are not yet available.
    """
    workspace: CloudWorkspace = _get_cloud_workspace()
    definitions = workspace.list_custom_source_definitions(
        definition_type="yaml",
    )

    return [
        {
            "definition_id": d.definition_id,
            "name": d.name,
            "version": d.version,
            "connector_builder_project_url": d.connector_builder_project_url,
        }
        for d in definitions
    ]


@mcp_tool(
    domain="cloud",
    destructive=True,
    open_world=True,
)
def update_custom_source_definition(
    definition_id: Annotated[
        str,
        Field(description="The ID of the definition to update."),
    ],
    manifest_yaml: Annotated[
        str | Path,
        Field(
            description="New manifest as YAML string or file path.",
        ),
    ],
    *,
    pre_validate: Annotated[
        bool,
        Field(
            description="Whether to validate the manifest client-side before updating.",
            default=True,
        ),
    ] = True,
) -> str:
    """Update a custom YAML source definition in Airbyte Cloud.

    Note: Only YAML (declarative) connectors are currently supported.
    Docker-based custom sources are not yet available.
    """
    try:
        processed_manifest = manifest_yaml
        if isinstance(manifest_yaml, str) and "\n" not in manifest_yaml:
            processed_manifest = Path(manifest_yaml)

        workspace: CloudWorkspace = _get_cloud_workspace()
        definition = workspace.get_custom_source_definition(
            definition_id=definition_id,
            definition_type="yaml",
        )
        custom_source: CustomCloudSourceDefinition = definition.update_definition(
            manifest_yaml=processed_manifest,
            pre_validate=pre_validate,
        )
    except Exception as ex:
        return f"Failed to update custom source definition '{definition_id}': {ex}"
    else:
        return (
            "Successfully updated custom YAML source definition:\n"
            + _get_custom_source_definition_description(
                custom_source=custom_source,
            )
        )


@mcp_tool(
    domain="cloud",
    destructive=True,
    open_world=True,
)
def permanently_delete_custom_source_definition(
    definition_id: Annotated[
        str,
        Field(description="The ID of the custom source definition to delete."),
    ],
) -> str:
    """Permanently delete a custom YAML source definition from Airbyte Cloud.

    IMPORTANT: This operation requires the connector name to either:
    1. Start with "delete:" (case insensitive), OR
    2. Contain "delete-me" (case insensitive)

    If the connector does not meet these requirements, the deletion will be rejected with a
    helpful error message. Instruct the user to rename the connector appropriately to authorize
    the deletion.

    Note: Only YAML (declarative) connectors are currently supported.
    Docker-based custom sources are not yet available.
    """
    workspace: CloudWorkspace = _get_cloud_workspace()
    definition = workspace.get_custom_source_definition(
        definition_id=definition_id,
        definition_type="yaml",
    )
    definition_name: str = definition.name  # Capture name before deletion
    definition.permanently_delete(
        safe_mode=True,  # Hard-coded safe mode for extra protection when running in LLM agents.
    )
    return (
        f"Successfully deleted custom source definition '{definition_name}' (ID: {definition_id})"
    )


def get_cloud_source_connector_version(
    source_id: Annotated[
        str,
        Field(description="The ID of the deployed source connector."),
    ],
) -> str:
    """Get the current version information for a deployed source connector.

    Returns version details including the current version string and whether an override
    is applied.

    By default, the `AIRBYTE_CLIENT_ID`, `AIRBYTE_CLIENT_SECRET`, `AIRBYTE_WORKSPACE_ID`,
    and `AIRBYTE_API_ROOT` environment variables will be used to authenticate with the
    Airbyte Cloud API.
    """
    workspace: CloudWorkspace = _get_cloud_workspace()
    source = workspace.get_source(source_id=source_id)
    version_info = source.get_connector_version()
    return str(version_info)


def get_cloud_destination_connector_version(
    destination_id: Annotated[
        str,
        Field(description="The ID of the deployed destination connector."),
    ],
) -> str:
    """Get the current version information for a deployed destination connector.

    Returns version details including the current version string and whether an override
    is applied.

    By default, the `AIRBYTE_CLIENT_ID`, `AIRBYTE_CLIENT_SECRET`, `AIRBYTE_WORKSPACE_ID`,
    and `AIRBYTE_API_ROOT` environment variables will be used to authenticate with the
    Airbyte Cloud API.
    """
    workspace: CloudWorkspace = _get_cloud_workspace()
    destination = workspace.get_destination(destination_id=destination_id)
    version_info = destination.get_connector_version()
    return str(version_info)


def set_cloud_source_connector_version_override(
    source_id: Annotated[
        str,
        Field(description="The ID of the deployed source connector."),
    ],
    version: Annotated[
        str | None,
        Field(
            description="The semver version string to pin to (e.g., '0.1.0'). "
            "Must be None if unset is True.",
            default=None,
        ),
    ] = None,
    *,
    unset: Annotated[
        bool,
        Field(
            description="If True, removes any existing version override. "
            "Cannot be True if version is provided.",
            default=False,
        ),
    ] = False,
    override_reason: Annotated[
        str | None,
        Field(
            description=(
                "Required when setting a version. "
                "Explanation for the override (min 10 characters)."
            ),
            default=None,
        ),
    ] = None,
    override_reason_reference_url: Annotated[
        str | None,
        Field(
            description="Optional URL with more context (e.g., issue link).",
            default=None,
        ),
    ] = None,
) -> str:
    """Set or clear a version override for a deployed source connector.

    You must specify EXACTLY ONE of `version` OR `unset=True`, but not both.
    When setting a version, `override_reason` is required and must be at least 10 characters.

    This is an admin-only operation. Requires environment variables:
    - AIRBYTE_INTERNAL_ADMIN_FLAG=airbyte.io
    - AIRBYTE_INTERNAL_ADMIN_USER=<your_email>

    By default, the `AIRBYTE_CLIENT_ID`, `AIRBYTE_CLIENT_SECRET`, `AIRBYTE_WORKSPACE_ID`,
    and `AIRBYTE_API_ROOT` environment variables will be used to authenticate with the
    Airbyte Cloud API.
    """
    if not _check_internal_admin_flag():
        return "Admin access not enabled. Cannot set version override."

    admin_user_email = _get_admin_user_email()
    if not admin_user_email:
        return "Admin user email not configured. Cannot set version override."

    workspace: CloudWorkspace = _get_cloud_workspace()
    source = workspace.get_source(source_id=source_id)
    result = source._set_connector_version_override(  # noqa: SLF001  # Accessing Non-Public API
        version=version,
        unset=unset,
        override_reason=override_reason,
        override_reason_reference_url=override_reason_reference_url,
        user_email=admin_user_email,
    )

    if unset:
        if result:
            return f"Successfully cleared version override for source '{source_id}'"
        return f"No version override was set for source '{source_id}'"
    return f"Successfully set version override to '{version}' for source '{source_id}'"


def set_cloud_destination_connector_version_override(
    destination_id: Annotated[
        str,
        Field(description="The ID of the deployed destination connector."),
    ],
    version: Annotated[
        str | None,
        Field(
            description="The semver version string to pin to (e.g., '0.1.0'). "
            "Must be None if unset is True.",
            default=None,
        ),
    ] = None,
    *,
    unset: Annotated[
        bool,
        Field(
            description="If True, removes any existing version override. "
            "Cannot be True if version is provided.",
            default=False,
        ),
    ] = False,
    override_reason: Annotated[
        str | None,
        Field(
            description=(
                "Required when setting a version. "
                "Explanation for the override (min 10 characters)."
            ),
            default=None,
        ),
    ] = None,
    override_reason_reference_url: Annotated[
        str | None,
        Field(
            description="Optional URL with more context (e.g., issue link).",
            default=None,
        ),
    ] = None,
) -> str:
    """Set or clear a version override for a deployed destination connector.

    You must specify EXACTLY ONE of `version` OR `unset=True`, but not both.
    When setting a version, `override_reason` is required and must be at least 10 characters.

    This is an admin-only operation. Requires environment variables:
    - AIRBYTE_INTERNAL_ADMIN_FLAG=airbyte.io
    - AIRBYTE_INTERNAL_ADMIN_USER=<your_email>

    By default, the `AIRBYTE_CLIENT_ID`, `AIRBYTE_CLIENT_SECRET`, `AIRBYTE_WORKSPACE_ID`,
    and `AIRBYTE_API_ROOT` environment variables will be used to authenticate with the
    Airbyte Cloud API.
    """
    if not _check_internal_admin_flag():
        return "Admin access not enabled. Cannot set version override."

    admin_user_email = _get_admin_user_email()
    if not admin_user_email:
        return "Admin user email not configured. Cannot set version override."

    workspace: CloudWorkspace = _get_cloud_workspace()
    destination = workspace.get_destination(destination_id=destination_id)
    result = destination._set_connector_version_override(  # noqa: SLF001  # Accessing Non-Public API
        version=version,
        unset=unset,
        override_reason=override_reason,
        override_reason_reference_url=override_reason_reference_url,
        user_email=admin_user_email,
    )

    if unset:
        if result:
            return f"Successfully cleared version override for destination '{destination_id}'"
        return f"No version override was set for destination '{destination_id}'"
    return f"Successfully set version override to '{version}' for destination '{destination_id}'"


def register_cloud_ops_tools(app: FastMCP) -> None:
    """@private Register tools with the FastMCP app.

    This is an internal function and should not be called directly.

<<<<<<< HEAD
    app.tool(
        deploy_source_to_cloud,
        annotations={
            DESTRUCTIVE_HINT: False,
        },
    )

    app.tool(
        deploy_destination_to_cloud,
        annotations={
            DESTRUCTIVE_HINT: False,
        },
    )

    app.tool(
        deploy_noop_destination_to_cloud,
        annotations={
            DESTRUCTIVE_HINT: False,
        },
    )

    app.tool(
        create_connection_on_cloud,
        annotations={
            DESTRUCTIVE_HINT: False,
        },
    )

    app.tool(
        run_cloud_sync,
        annotations={
            DESTRUCTIVE_HINT: False,
        },
    )

    app.tool(
        get_cloud_sync_status,
        annotations={
            READ_ONLY_HINT: True,
            IDEMPOTENT_HINT: True,
        },
    )

    app.tool(
        get_cloud_sync_logs,
        annotations={
            READ_ONLY_HINT: True,
            IDEMPOTENT_HINT: True,
        },
    )

    app.tool(
        list_deployed_cloud_source_connectors,
        annotations={
            READ_ONLY_HINT: True,
            IDEMPOTENT_HINT: True,
        },
    )

    app.tool(
        list_deployed_cloud_destination_connectors,
        annotations={
            READ_ONLY_HINT: True,
            IDEMPOTENT_HINT: True,
        },
    )

    app.tool(
        list_deployed_cloud_connections,
        annotations={
            READ_ONLY_HINT: True,
            IDEMPOTENT_HINT: True,
        },
    )

    app.tool(
        publish_custom_source_definition,
        annotations={
            DESTRUCTIVE_HINT: False,
        },
    )

    app.tool(
        list_custom_source_definitions,
        annotations={
            READ_ONLY_HINT: True,
            IDEMPOTENT_HINT: True,
        },
    )

    app.tool(
        update_custom_source_definition,
        annotations={
            DESTRUCTIVE_HINT: True,
        },
    )

    app.tool(
        permanently_delete_custom_source_definition,
        annotations={
            DESTRUCTIVE_HINT: True,
            IDEMPOTENT_HINT: True,
        },
    )

    app.tool(
        get_cloud_source_connector_version,
        annotations={
            READ_ONLY_HINT: True,
            IDEMPOTENT_HINT: True,
        },
    )

    app.tool(
        get_cloud_destination_connector_version,
        annotations={
            READ_ONLY_HINT: True,
            IDEMPOTENT_HINT: True,
        },
    )

    # Only register version override tools if admin access is configured
    admin_flag = os.environ.get("AIRBYTE_INTERNAL_ADMIN_FLAG")
    admin_user = os.environ.get("AIRBYTE_INTERNAL_ADMIN_USER")
    if admin_flag == "airbyte.io" and admin_user:
        app.tool(
            set_cloud_source_connector_version_override,
            annotations={
                DESTRUCTIVE_HINT: True,
                IDEMPOTENT_HINT: True,
            },
        )
        app.tool(
            set_cloud_destination_connector_version_override,
            annotations={
                DESTRUCTIVE_HINT: True,
                IDEMPOTENT_HINT: True,
            },
        )
=======
    Tools are filtered based on safe mode settings:
    - AIRBYTE_CLOUD_MCP_READONLY_MODE=1: Only read-only tools are registered
    - AIRBYTE_CLOUD_MCP_SAFE_MODE=1: Destructive tools are not registered
    """
    register_tools(app, domain="cloud")
>>>>>>> 1ae4ed8a
<|MERGE_RESOLUTION|>--- conflicted
+++ resolved
@@ -786,6 +786,12 @@
     )
 
 
+@mcp_tool(
+    domain="cloud",
+    read_only=True,
+    idempotent=True,
+    open_world=True,
+)
 def get_cloud_source_connector_version(
     source_id: Annotated[
         str,
@@ -807,6 +813,12 @@
     return str(version_info)
 
 
+@mcp_tool(
+    domain="cloud",
+    read_only=True,
+    idempotent=True,
+    open_world=True,
+)
 def get_cloud_destination_connector_version(
     destination_id: Annotated[
         str,
@@ -828,6 +840,12 @@
     return str(version_info)
 
 
+@mcp_tool(
+    domain="cloud",
+    destructive=True,
+    idempotent=True,
+    open_world=True,
+)
 def set_cloud_source_connector_version_override(
     source_id: Annotated[
         str,
@@ -905,6 +923,12 @@
     return f"Successfully set version override to '{version}' for source '{source_id}'"
 
 
+@mcp_tool(
+    domain="cloud",
+    destructive=True,
+    idempotent=True,
+    open_world=True,
+)
 def set_cloud_destination_connector_version_override(
     destination_id: Annotated[
         str,
@@ -987,150 +1011,8 @@
 
     This is an internal function and should not be called directly.
 
-<<<<<<< HEAD
-    app.tool(
-        deploy_source_to_cloud,
-        annotations={
-            DESTRUCTIVE_HINT: False,
-        },
-    )
-
-    app.tool(
-        deploy_destination_to_cloud,
-        annotations={
-            DESTRUCTIVE_HINT: False,
-        },
-    )
-
-    app.tool(
-        deploy_noop_destination_to_cloud,
-        annotations={
-            DESTRUCTIVE_HINT: False,
-        },
-    )
-
-    app.tool(
-        create_connection_on_cloud,
-        annotations={
-            DESTRUCTIVE_HINT: False,
-        },
-    )
-
-    app.tool(
-        run_cloud_sync,
-        annotations={
-            DESTRUCTIVE_HINT: False,
-        },
-    )
-
-    app.tool(
-        get_cloud_sync_status,
-        annotations={
-            READ_ONLY_HINT: True,
-            IDEMPOTENT_HINT: True,
-        },
-    )
-
-    app.tool(
-        get_cloud_sync_logs,
-        annotations={
-            READ_ONLY_HINT: True,
-            IDEMPOTENT_HINT: True,
-        },
-    )
-
-    app.tool(
-        list_deployed_cloud_source_connectors,
-        annotations={
-            READ_ONLY_HINT: True,
-            IDEMPOTENT_HINT: True,
-        },
-    )
-
-    app.tool(
-        list_deployed_cloud_destination_connectors,
-        annotations={
-            READ_ONLY_HINT: True,
-            IDEMPOTENT_HINT: True,
-        },
-    )
-
-    app.tool(
-        list_deployed_cloud_connections,
-        annotations={
-            READ_ONLY_HINT: True,
-            IDEMPOTENT_HINT: True,
-        },
-    )
-
-    app.tool(
-        publish_custom_source_definition,
-        annotations={
-            DESTRUCTIVE_HINT: False,
-        },
-    )
-
-    app.tool(
-        list_custom_source_definitions,
-        annotations={
-            READ_ONLY_HINT: True,
-            IDEMPOTENT_HINT: True,
-        },
-    )
-
-    app.tool(
-        update_custom_source_definition,
-        annotations={
-            DESTRUCTIVE_HINT: True,
-        },
-    )
-
-    app.tool(
-        permanently_delete_custom_source_definition,
-        annotations={
-            DESTRUCTIVE_HINT: True,
-            IDEMPOTENT_HINT: True,
-        },
-    )
-
-    app.tool(
-        get_cloud_source_connector_version,
-        annotations={
-            READ_ONLY_HINT: True,
-            IDEMPOTENT_HINT: True,
-        },
-    )
-
-    app.tool(
-        get_cloud_destination_connector_version,
-        annotations={
-            READ_ONLY_HINT: True,
-            IDEMPOTENT_HINT: True,
-        },
-    )
-
-    # Only register version override tools if admin access is configured
-    admin_flag = os.environ.get("AIRBYTE_INTERNAL_ADMIN_FLAG")
-    admin_user = os.environ.get("AIRBYTE_INTERNAL_ADMIN_USER")
-    if admin_flag == "airbyte.io" and admin_user:
-        app.tool(
-            set_cloud_source_connector_version_override,
-            annotations={
-                DESTRUCTIVE_HINT: True,
-                IDEMPOTENT_HINT: True,
-            },
-        )
-        app.tool(
-            set_cloud_destination_connector_version_override,
-            annotations={
-                DESTRUCTIVE_HINT: True,
-                IDEMPOTENT_HINT: True,
-            },
-        )
-=======
     Tools are filtered based on safe mode settings:
     - AIRBYTE_CLOUD_MCP_READONLY_MODE=1: Only read-only tools are registered
     - AIRBYTE_CLOUD_MCP_SAFE_MODE=1: Destructive tools are not registered
     """
-    register_tools(app, domain="cloud")
->>>>>>> 1ae4ed8a
+    register_tools(app, domain="cloud")