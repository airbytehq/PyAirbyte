# Copyright (c) 2024 Airbyte, Inc., all rights reserved.
"""Airbyte Cloud MCP operations."""

from pathlib import Path
from typing import Annotated, Any

from fastmcp import FastMCP
from pydantic import Field

from airbyte import cloud, get_destination, get_source
from airbyte.cloud.auth import (
    resolve_cloud_api_url,
    resolve_cloud_client_id,
    resolve_cloud_client_secret,
    resolve_cloud_workspace_id,
)
from airbyte.cloud.connections import CloudConnection
from airbyte.cloud.connectors import CloudDestination, CloudSource, CustomCloudSourceDefinition
from airbyte.cloud.workspaces import CloudWorkspace
from airbyte.destinations.util import get_noop_destination
from airbyte.mcp._tool_utils import mcp_tool, register_tools
from airbyte.mcp._util import resolve_config, resolve_list_of_strings


def _get_cloud_workspace() -> CloudWorkspace:
    """Get an authenticated CloudWorkspace using environment variables."""
    return CloudWorkspace(
        workspace_id=resolve_cloud_workspace_id(),
        client_id=resolve_cloud_client_id(),
        client_secret=resolve_cloud_client_secret(),
        api_root=resolve_cloud_api_url(),
    )


@mcp_tool(
    domain="cloud",
    open_world=True,
)
def deploy_source_to_cloud(
    source_name: Annotated[
        str,
        Field(description="The name to use when deploying the source."),
    ],
    source_connector_name: Annotated[
        str,
        Field(description="The name of the source connector (e.g., 'source-faker')."),
    ],
    *,
    config: Annotated[
        dict | str | None,
        Field(
            description="The configuration for the source connector.",
            default=None,
        ),
    ],
    config_secret_name: Annotated[
        str | None,
        Field(
            description="The name of the secret containing the configuration.",
            default=None,
        ),
    ],
    unique: Annotated[
        bool,
        Field(
            description="Whether to require a unique name.",
            default=True,
        ),
    ],
) -> str:
    """Deploy a source connector to Airbyte Cloud.

    By default, the `AIRBYTE_CLIENT_ID`, `AIRBYTE_CLIENT_SECRET`, `AIRBYTE_WORKSPACE_ID`,
    and `AIRBYTE_API_ROOT` environment variables will be used to authenticate with the
    Airbyte Cloud API.
    """
    try:
        source = get_source(
            source_connector_name,
            install_if_missing=False,
        )
        config_dict = resolve_config(
            config=config,
            config_secret_name=config_secret_name,
            config_spec_jsonschema=source.config_spec,
        )
        source.set_config(config_dict)

        workspace: CloudWorkspace = _get_cloud_workspace()
        deployed_source = workspace.deploy_source(
            name=source_name,
            source=source,
            unique=unique,
        )

    except Exception as ex:
        return f"Failed to deploy source '{source_name}': {ex}"
    else:
        return (
            f"Successfully deployed source '{source_name}' with ID '{deployed_source.connector_id}'"
            f" and URL: {deployed_source.connector_url}"
        )


@mcp_tool(
    domain="cloud",
    open_world=True,
)
def deploy_destination_to_cloud(
    destination_name: Annotated[
        str,
        Field(description="The name to use when deploying the destination."),
    ],
    destination_connector_name: Annotated[
        str,
        Field(description="The name of the destination connector (e.g., 'destination-postgres')."),
    ],
    *,
    config: Annotated[
        dict | str | None,
        Field(
            description="The configuration for the destination connector.",
            default=None,
        ),
    ],
    config_secret_name: Annotated[
        str | None,
        Field(
            description="The name of the secret containing the configuration.",
            default=None,
        ),
    ],
    unique: Annotated[
        bool,
        Field(
            description="Whether to require a unique name.",
            default=True,
        ),
    ],
) -> str:
    """Deploy a destination connector to Airbyte Cloud.

    By default, the `AIRBYTE_CLIENT_ID`, `AIRBYTE_CLIENT_SECRET`, `AIRBYTE_WORKSPACE_ID`,
    and `AIRBYTE_API_ROOT` environment variables will be used to authenticate with the
    Airbyte Cloud API.
    """
    try:
        destination = get_destination(
            destination_connector_name,
            install_if_missing=False,
        )
        config_dict = resolve_config(
            config=config,
            config_secret_name=config_secret_name,
            config_spec_jsonschema=destination.config_spec,
        )
        destination.set_config(config_dict)

        workspace: CloudWorkspace = _get_cloud_workspace()
        deployed_destination = workspace.deploy_destination(
            name=destination_name,
            destination=destination,
            unique=unique,
        )

    except Exception as ex:
        return f"Failed to deploy destination '{destination_name}': {ex}"
    else:
        return (
            f"Successfully deployed destination '{destination_name}' "
            f"with ID: {deployed_destination.connector_id}"
        )


@mcp_tool(
    domain="cloud",
    open_world=True,
)
def create_connection_on_cloud(
    connection_name: Annotated[
        str,
        Field(description="The name of the connection."),
    ],
    source_id: Annotated[
        str,
        Field(description="The ID of the deployed source."),
    ],
    destination_id: Annotated[
        str,
        Field(description="The ID of the deployed destination."),
    ],
    selected_streams: Annotated[
        str | list[str],
        Field(
            description=(
                "The selected stream names to sync within the connection. "
                "Must be an explicit stream name or list of streams. "
                "Cannot be empty or '*'."
            )
        ),
    ],
    table_prefix: Annotated[
        str | None,
        Field(
            description="Optional table prefix to use when syncing to the destination.",
            default=None,
        ),
    ],
) -> str:
    """Create a connection between a deployed source and destination on Airbyte Cloud.

    By default, the `AIRBYTE_CLIENT_ID`, `AIRBYTE_CLIENT_SECRET`, `AIRBYTE_WORKSPACE_ID`,
    and `AIRBYTE_API_ROOT` environment variables will be used to authenticate with the
    Airbyte Cloud API.
    """
    resolved_streams_list: list[str] = resolve_list_of_strings(selected_streams)
    try:
        workspace: CloudWorkspace = _get_cloud_workspace()
        deployed_connection = workspace.deploy_connection(
            connection_name=connection_name,
            source=source_id,
            destination=destination_id,
            selected_streams=resolved_streams_list,
            table_prefix=table_prefix,
        )

    except Exception as ex:
        return f"Failed to create connection '{connection_name}': {ex}"
    else:
        return (
            f"Successfully created connection '{connection_name}' "
            f"with ID '{deployed_connection.connection_id}' and "
            f"URL: {deployed_connection.connection_url}"
        )


@mcp_tool(
    domain="cloud",
    open_world=True,
)
def run_cloud_sync(
    connection_id: Annotated[
        str,
        Field(description="The ID of the Airbyte Cloud connection."),
    ],
    *,
    wait: Annotated[
        bool,
        Field(
            description="Whether to wait for the sync to complete.",
            default=True,
        ),
    ],
    wait_timeout: Annotated[
        int,
        Field(
            description="Maximum time to wait for sync completion (seconds).",
            default=300,
        ),
    ],
) -> str:
    """Run a sync job on Airbyte Cloud.

    By default, the `AIRBYTE_CLIENT_ID`, `AIRBYTE_CLIENT_SECRET`, `AIRBYTE_WORKSPACE_ID`,
    and `AIRBYTE_API_ROOT` environment variables will be used to authenticate with the
    Airbyte Cloud API.
    """
    try:
        workspace: CloudWorkspace = _get_cloud_workspace()
        connection = workspace.get_connection(connection_id=connection_id)
        sync_result = connection.run_sync(wait=wait, wait_timeout=wait_timeout)

    except Exception as ex:
        return f"Failed to run sync for connection '{connection_id}': {ex}"
    else:
        if wait:
            status = sync_result.get_job_status()
            return (
                f"Sync completed with status: {status}. "  # Sync completed.
                f"Job ID is '{sync_result.job_id}' and "
                f"job URL is: {sync_result.job_url}"
            )
        return (
            f"Sync started. "  # Sync started.
            f"Job ID is '{sync_result.job_id}' and "
            f"job URL is: {sync_result.job_url}"
        )


@mcp_tool(
    domain="cloud",
    read_only=True,
    idempotent=True,
    open_world=True,
)
def check_airbyte_cloud_workspace() -> str:
    """Check if we have a valid Airbyte Cloud connection and return workspace info.

    By default, the `AIRBYTE_CLIENT_ID`, `AIRBYTE_CLIENT_SECRET`, `AIRBYTE_WORKSPACE_ID`,
    and `AIRBYTE_API_ROOT` environment variables will be used to authenticate with the
    Airbyte Cloud API.

    Returns workspace ID and workspace URL for verification.
    """
    try:
        workspace: CloudWorkspace = _get_cloud_workspace()
        workspace.connect()

    except Exception as ex:
        return f"❌ Failed to connect to Airbyte Cloud workspace: {ex}"
    else:
        return (
            f"✅ Successfully connected to Airbyte Cloud workspace.\n"
            f"Workspace ID: {workspace.workspace_id}\n"
            f"Workspace URL: {workspace.workspace_url}"
        )


@mcp_tool(
    domain="cloud",
    open_world=True,
)
def deploy_noop_destination_to_cloud(
    name: str = "No-op Destination",
    *,
    unique: bool = True,
) -> str:
    """Deploy the No-op destination to Airbyte Cloud for testing purposes.

    By default, the `AIRBYTE_CLIENT_ID`, `AIRBYTE_CLIENT_SECRET`, `AIRBYTE_WORKSPACE_ID`,
    and `AIRBYTE_API_ROOT` environment variables will be used to authenticate with the
    Airbyte Cloud API.
    """
    try:
        destination = get_noop_destination()
        workspace: CloudWorkspace = _get_cloud_workspace()
        deployed_destination = workspace.deploy_destination(
            name=name,
            destination=destination,
            unique=unique,
        )
    except Exception as ex:
        return f"Failed to deploy No-op Destination: {ex}"
    else:
        return (
            f"Successfully deployed No-op Destination "
            f"with ID '{deployed_destination.connector_id}' and "
            f"URL: {deployed_destination.connector_url}"
        )


@mcp_tool(
    domain="cloud",
    read_only=True,
    idempotent=True,
    open_world=True,
)
def get_cloud_sync_status(
    connection_id: Annotated[
        str,
        Field(
            description="The ID of the Airbyte Cloud connection.",
        ),
    ],
    job_id: Annotated[
        int | None,
        Field(
            description="Optional job ID. If not provided, the latest job will be used.",
            default=None,
        ),
    ],
    *,
    include_attempts: Annotated[
        bool,
        Field(
            description="Whether to include detailed attempts information.",
            default=False,
        ),
    ],
) -> dict[str, Any]:
    """Get the status of a sync job from the Airbyte Cloud.

    By default, the `AIRBYTE_CLIENT_ID`, `AIRBYTE_CLIENT_SECRET`, `AIRBYTE_WORKSPACE_ID`,
    and `AIRBYTE_API_ROOT` environment variables will be used to authenticate with the
    Airbyte Cloud API.
    """
    try:
        workspace: CloudWorkspace = _get_cloud_workspace()
        connection = workspace.get_connection(connection_id=connection_id)

        # If a job ID is provided, get the job by ID.
        sync_result: cloud.SyncResult | None = connection.get_sync_result(job_id=job_id)

        if not sync_result:
            return {"status": None, "job_id": None, "attempts": []}

        result = {
            "status": sync_result.get_job_status(),
            "job_id": sync_result.job_id,
            "bytes_synced": sync_result.bytes_synced,
            "records_synced": sync_result.records_synced,
            "start_time": sync_result.start_time.isoformat(),
            "job_url": sync_result.job_url,
            "attempts": [],
        }

        if include_attempts:
            attempts = sync_result.get_attempts()
            result["attempts"] = [
                {
                    "attempt_number": attempt.attempt_number,
                    "attempt_id": attempt.attempt_id,
                    "status": attempt.status,
                    "bytes_synced": attempt.bytes_synced,
                    "records_synced": attempt.records_synced,
                    "created_at": attempt.created_at.isoformat(),
                }
                for attempt in attempts
            ]

        return result  # noqa: TRY300

    except Exception as ex:
        return {
            "status": None,
            "job_id": job_id,
            "error": f"Failed to get sync status for connection '{connection_id}': {ex}",
            "attempts": [],
        }


@mcp_tool(
    domain="cloud",
    read_only=True,
    idempotent=True,
    open_world=True,
)
def list_deployed_cloud_source_connectors() -> list[CloudSource]:
    """List all deployed source connectors in the Airbyte Cloud workspace.

    By default, the `AIRBYTE_CLIENT_ID`, `AIRBYTE_CLIENT_SECRET`, `AIRBYTE_WORKSPACE_ID`,
    and `AIRBYTE_API_ROOT` environment variables will be used to authenticate with the
    Airbyte Cloud API.
    """
    workspace: CloudWorkspace = _get_cloud_workspace()
    return workspace.list_sources()


@mcp_tool(
    domain="cloud",
    read_only=True,
    idempotent=True,
    open_world=True,
)
def list_deployed_cloud_destination_connectors() -> list[CloudDestination]:
    """List all deployed destination connectors in the Airbyte Cloud workspace.

    By default, the `AIRBYTE_CLIENT_ID`, `AIRBYTE_CLIENT_SECRET`, `AIRBYTE_WORKSPACE_ID`,
    and `AIRBYTE_API_ROOT` environment variables will be used to authenticate with the
    Airbyte Cloud API.
    """
    workspace: CloudWorkspace = _get_cloud_workspace()
    return workspace.list_destinations()


@mcp_tool(
    domain="cloud",
    read_only=True,
    idempotent=True,
    open_world=True,
)
def get_cloud_sync_logs(
    connection_id: Annotated[
        str,
        Field(description="The ID of the Airbyte Cloud connection."),
    ],
    job_id: Annotated[
        int | None,
        Field(description="Optional job ID. If not provided, the latest job will be used."),
    ] = None,
    attempt_number: Annotated[
        int | None,
        Field(
            description="Optional attempt number. If not provided, the latest attempt will be used."
        ),
    ] = None,
) -> str:
    """Get the logs from a sync job attempt on Airbyte Cloud.

    By default, the `AIRBYTE_CLIENT_ID`, `AIRBYTE_CLIENT_SECRET`, `AIRBYTE_WORKSPACE_ID`,
    and `AIRBYTE_API_ROOT` environment variables will be used to authenticate with the
    Airbyte Cloud API.
    """
    try:
        workspace: CloudWorkspace = _get_cloud_workspace()
        connection = workspace.get_connection(connection_id=connection_id)

        sync_result: cloud.SyncResult | None = connection.get_sync_result(job_id=job_id)

        if not sync_result:
            return f"No sync job found for connection '{connection_id}'"

        attempts = sync_result.get_attempts()

        if not attempts:
            return f"No attempts found for job '{sync_result.job_id}'"

        if attempt_number is not None:
            target_attempt = None
            for attempt in attempts:
                if attempt.attempt_number == attempt_number:
                    target_attempt = attempt
                    break

            if target_attempt is None:
                return f"Attempt number {attempt_number} not found for job '{sync_result.job_id}'"
        else:
            target_attempt = max(attempts, key=lambda a: a.attempt_number)

        logs = target_attempt.get_full_log_text()

        if not logs:
            return (
                f"No logs available for job '{sync_result.job_id}', "
                f"attempt {target_attempt.attempt_number}"
            )

        return logs  # noqa: TRY300

    except Exception as ex:
        return f"Failed to get logs for connection '{connection_id}': {ex}"


@mcp_tool(
    domain="cloud",
    read_only=True,
    idempotent=True,
    open_world=True,
)
def list_deployed_cloud_connections() -> list[CloudConnection]:
    """List all deployed connections in the Airbyte Cloud workspace.

    By default, the `AIRBYTE_CLIENT_ID`, `AIRBYTE_CLIENT_SECRET`, `AIRBYTE_WORKSPACE_ID`,
    and `AIRBYTE_API_ROOT` environment variables will be used to authenticate with the
    Airbyte Cloud API.
    """
    workspace: CloudWorkspace = _get_cloud_workspace()
    return workspace.list_connections()


def _get_custom_source_definition_description(
    custom_source: CustomCloudSourceDefinition,
) -> str:
    return "\n".join(
        [
            f" - Custom Source Name: {custom_source.name}",
            f" - Definition ID: {custom_source.definition_id}",
            f" - Definition Version: {custom_source.version}",
            f" - Connector Builder Project ID: {custom_source.connector_builder_project_id}",
            f" - Connector Builder Project URL: {custom_source.connector_builder_project_url}",
        ]
    )


@mcp_tool(
    domain="cloud",
    open_world=True,
)
def publish_custom_source_definition(
    name: Annotated[
        str,
        Field(description="The name for the custom connector definition."),
    ],
    *,
    manifest_yaml: Annotated[
        str | Path | None,
        Field(
            description=(
                "The Low-code CDK manifest as a YAML string or file path. "
                "Required for YAML connectors."
            ),
            default=None,
        ),
    ] = None,
    unique: Annotated[
        bool,
        Field(
            description="Whether to require a unique name.",
            default=True,
        ),
    ] = True,
    pre_validate: Annotated[
        bool,
        Field(
            description="Whether to validate the manifest client-side before publishing.",
            default=True,
        ),
    ] = True,
) -> str:
    """Publish a custom YAML source connector definition to Airbyte Cloud.

    Note: Only YAML (declarative) connectors are currently supported.
    Docker-based custom sources are not yet available.
    """
    try:
        processed_manifest = manifest_yaml
        if isinstance(manifest_yaml, str) and "\n" not in manifest_yaml:
            processed_manifest = Path(manifest_yaml)

        workspace: CloudWorkspace = _get_cloud_workspace()
        custom_source = workspace.publish_custom_source_definition(
            name=name,
            manifest_yaml=processed_manifest,
            unique=unique,
            pre_validate=pre_validate,
        )
    except Exception as ex:
        return f"Failed to publish custom source definition '{name}': {ex}"
    else:
        return (
            "Successfully published custom YAML source definition:\n"
            + _get_custom_source_definition_description(
                custom_source=custom_source,
            )
            + "\n"
        )


@mcp_tool(
    domain="cloud",
    read_only=True,
    idempotent=True,
    open_world=True,
)
def list_custom_source_definitions() -> list[dict[str, Any]]:
    """List custom YAML source definitions in the Airbyte Cloud workspace.

    Note: Only YAML (declarative) connectors are currently supported.
    Docker-based custom sources are not yet available.
    """
    workspace: CloudWorkspace = _get_cloud_workspace()
    definitions = workspace.list_custom_source_definitions(
        definition_type="yaml",
    )

    return [
        {
            "definition_id": d.definition_id,
            "name": d.name,
            "version": d.version,
            "connector_builder_project_url": d.connector_builder_project_url,
        }
        for d in definitions
    ]


@mcp_tool(
    domain="cloud",
    destructive=True,
    open_world=True,
)
def update_custom_source_definition(
    definition_id: Annotated[
        str,
        Field(description="The ID of the definition to update."),
    ],
    manifest_yaml: Annotated[
        str | Path,
        Field(
            description="New manifest as YAML string or file path.",
        ),
    ],
    *,
    pre_validate: Annotated[
        bool,
        Field(
            description="Whether to validate the manifest client-side before updating.",
            default=True,
        ),
    ] = True,
) -> str:
    """Update a custom YAML source definition in Airbyte Cloud.

    Note: Only YAML (declarative) connectors are currently supported.
    Docker-based custom sources are not yet available.
    """
    try:
        processed_manifest = manifest_yaml
        if isinstance(manifest_yaml, str) and "\n" not in manifest_yaml:
            processed_manifest = Path(manifest_yaml)

        workspace: CloudWorkspace = _get_cloud_workspace()
        definition = workspace.get_custom_source_definition(
            definition_id=definition_id,
            definition_type="yaml",
        )
        custom_source: CustomCloudSourceDefinition = definition.update_definition(
            manifest_yaml=processed_manifest,
            pre_validate=pre_validate,
        )
    except Exception as ex:
        return f"Failed to update custom source definition '{definition_id}': {ex}"
    else:
        return (
            "Successfully updated custom YAML source definition:\n"
            + _get_custom_source_definition_description(
                custom_source=custom_source,
            )
        )


@mcp_tool(
    domain="cloud",
    destructive=True,
    open_world=True,
)
def permanently_delete_custom_source_definition(
    definition_id: Annotated[
        str,
        Field(description="The ID of the custom source definition to delete."),
    ],
) -> str:
    """Permanently delete a custom YAML source definition from Airbyte Cloud.

    IMPORTANT: This operation requires the connector name to either:
    1. Start with "delete:" (case insensitive), OR
    2. Contain "delete-me" (case insensitive)

    If the connector does not meet these requirements, the deletion will be rejected with a
    helpful error message. Instruct the user to rename the connector appropriately to authorize
    the deletion.

    Note: Only YAML (declarative) connectors are currently supported.
    Docker-based custom sources are not yet available.
    """
    workspace: CloudWorkspace = _get_cloud_workspace()
    definition = workspace.get_custom_source_definition(
        definition_id=definition_id,
        definition_type="yaml",
    )
    definition_name: str = definition.name  # Capture name before deletion
    definition.permanently_delete(
        safe_mode=True,  # Hard-coded safe mode for extra protection when running in LLM agents.
    )
    return (
        f"Successfully deleted custom source definition '{definition_name}' (ID: {definition_id})"
    )


def rename_cloud_source(
    source_id: Annotated[
        str,
        Field(description="The ID of the deployed source to rename."),
    ],
    name: Annotated[
        str,
        Field(description="New name for the source."),
    ],
) -> str:
    """Rename a deployed source connector on Airbyte Cloud.

    By default, the `AIRBYTE_CLIENT_ID`, `AIRBYTE_CLIENT_SECRET`, `AIRBYTE_WORKSPACE_ID`,
    and `AIRBYTE_API_ROOT` environment variables will be used to authenticate with the
    Airbyte Cloud API.
    """
    workspace: CloudWorkspace = _get_cloud_workspace()
    source = workspace.get_source(source_id=source_id)
    source.rename(name=name)
    return f"Successfully renamed source '{source_id}' to '{name}'. URL: {source.connector_url}"


def update_cloud_source_config(
    source_id: Annotated[
        str,
        Field(description="The ID of the deployed source to update."),
    ],
    config: Annotated[
        dict | str,
        Field(
            description="New configuration for the source connector.",
        ),
    ],
    config_secret_name: Annotated[
        str | None,
        Field(
            description="The name of the secret containing the configuration.",
            default=None,
        ),
    ] = None,
) -> str:
    """Update a deployed source connector's configuration on Airbyte Cloud.

    This is a destructive operation that can break existing connections if the
    configuration is changed incorrectly. Use with caution.

    By default, the `AIRBYTE_CLIENT_ID`, `AIRBYTE_CLIENT_SECRET`, `AIRBYTE_WORKSPACE_ID`,
    and `AIRBYTE_API_ROOT` environment variables will be used to authenticate with the
    Airbyte Cloud API.
    """
    workspace: CloudWorkspace = _get_cloud_workspace()
    source = workspace.get_source(source_id=source_id)

    config_dict = resolve_config(
        config=config,
        config_secret_name=config_secret_name,
        config_spec_jsonschema=None,  # We don't have the spec here
    )

    source.update_config(config=config_dict)
    return f"Successfully updated source '{source_id}'. URL: {source.connector_url}"


def rename_cloud_destination(
    destination_id: Annotated[
        str,
        Field(description="The ID of the deployed destination to rename."),
    ],
    name: Annotated[
        str,
        Field(description="New name for the destination."),
    ],
) -> str:
    """Rename a deployed destination connector on Airbyte Cloud.

    By default, the `AIRBYTE_CLIENT_ID`, `AIRBYTE_CLIENT_SECRET`, `AIRBYTE_WORKSPACE_ID`,
    and `AIRBYTE_API_ROOT` environment variables will be used to authenticate with the
    Airbyte Cloud API.
    """
    workspace: CloudWorkspace = _get_cloud_workspace()
    destination = workspace.get_destination(destination_id=destination_id)
    destination.rename(name=name)
    return (
        f"Successfully renamed destination '{destination_id}' to '{name}'. "
        f"URL: {destination.connector_url}"
    )


def update_cloud_destination_config(
    destination_id: Annotated[
        str,
        Field(description="The ID of the deployed destination to update."),
    ],
    config: Annotated[
        dict | str,
        Field(
            description="New configuration for the destination connector.",
        ),
    ],
    config_secret_name: Annotated[
        str | None,
        Field(
            description="The name of the secret containing the configuration.",
            default=None,
        ),
    ] = None,
) -> str:
    """Update a deployed destination connector's configuration on Airbyte Cloud.

    This is a destructive operation that can break existing connections if the
    configuration is changed incorrectly. Use with caution.

    By default, the `AIRBYTE_CLIENT_ID`, `AIRBYTE_CLIENT_SECRET`, `AIRBYTE_WORKSPACE_ID`,
    and `AIRBYTE_API_ROOT` environment variables will be used to authenticate with the
    Airbyte Cloud API.
    """
    workspace: CloudWorkspace = _get_cloud_workspace()
    destination = workspace.get_destination(destination_id=destination_id)

    config_dict = resolve_config(
        config=config,
        config_secret_name=config_secret_name,
        config_spec_jsonschema=None,  # We don't have the spec here
    )

    destination.update_config(config=config_dict)
    return (
        f"Successfully updated destination '{destination_id}'. " f"URL: {destination.connector_url}"
    )


def rename_cloud_connection(
    connection_id: Annotated[
        str,
        Field(description="The ID of the connection to rename."),
    ],
    name: Annotated[
        str,
        Field(description="New name for the connection."),
    ],
) -> str:
    """Rename a connection on Airbyte Cloud.

    By default, the `AIRBYTE_CLIENT_ID`, `AIRBYTE_CLIENT_SECRET`, `AIRBYTE_WORKSPACE_ID`,
    and `AIRBYTE_API_ROOT` environment variables will be used to authenticate with the
    Airbyte Cloud API.
    """
    workspace: CloudWorkspace = _get_cloud_workspace()
    connection = workspace.get_connection(connection_id=connection_id)
    connection.rename(name=name)
    return (
        f"Successfully renamed connection '{connection_id}' to '{name}'. "
        f"URL: {connection.connection_url}"
    )


def update_cloud_connection_config(
    connection_id: Annotated[
        str,
        Field(description="The ID of the connection to update."),
    ],
    *,
    configurations: Annotated[
        dict | None,
        Field(
            description="Optional new stream configurations.",
            default=None,
        ),
    ] = None,
    prefix: Annotated[
        str | None,
        Field(
            description="Optional new table prefix.",
            default=None,
        ),
    ] = None,
) -> str:
    """Update a connection's configuration on Airbyte Cloud.

    This is a destructive operation that can break existing connections if the
    configuration is changed incorrectly. Use with caution.

    By default, the `AIRBYTE_CLIENT_ID`, `AIRBYTE_CLIENT_SECRET`, `AIRBYTE_WORKSPACE_ID`,
    and `AIRBYTE_API_ROOT` environment variables will be used to authenticate with the
    Airbyte Cloud API.
    """
    workspace: CloudWorkspace = _get_cloud_workspace()
    connection = workspace.get_connection(connection_id=connection_id)
    connection.update_config(configurations=configurations, prefix=prefix)
    return (
        f"Successfully updated connection '{connection_id}'. " f"URL: {connection.connection_url}"
    )


def register_cloud_ops_tools(app: FastMCP) -> None:
    """@private Register tools with the FastMCP app.

    This is an internal function and should not be called directly.

<<<<<<< HEAD
    app.tool(
        deploy_source_to_cloud,
        annotations={
            DESTRUCTIVE_HINT: False,
        },
    )

    app.tool(
        deploy_destination_to_cloud,
        annotations={
            DESTRUCTIVE_HINT: False,
        },
    )

    app.tool(
        deploy_noop_destination_to_cloud,
        annotations={
            DESTRUCTIVE_HINT: False,
        },
    )

    app.tool(
        create_connection_on_cloud,
        annotations={
            DESTRUCTIVE_HINT: False,
        },
    )

    app.tool(
        run_cloud_sync,
        annotations={
            DESTRUCTIVE_HINT: False,
        },
    )

    app.tool(
        get_cloud_sync_status,
        annotations={
            READ_ONLY_HINT: True,
            IDEMPOTENT_HINT: True,
        },
    )

    app.tool(
        get_cloud_sync_logs,
        annotations={
            READ_ONLY_HINT: True,
            IDEMPOTENT_HINT: True,
        },
    )

    app.tool(
        list_deployed_cloud_source_connectors,
        annotations={
            READ_ONLY_HINT: True,
            IDEMPOTENT_HINT: True,
        },
    )

    app.tool(
        list_deployed_cloud_destination_connectors,
        annotations={
            READ_ONLY_HINT: True,
            IDEMPOTENT_HINT: True,
        },
    )

    app.tool(
        list_deployed_cloud_connections,
        annotations={
            READ_ONLY_HINT: True,
            IDEMPOTENT_HINT: True,
        },
    )

    app.tool(
        publish_custom_source_definition,
        annotations={
            DESTRUCTIVE_HINT: False,
        },
    )

    app.tool(
        list_custom_source_definitions,
        annotations={
            READ_ONLY_HINT: True,
            IDEMPOTENT_HINT: True,
        },
    )

    app.tool(
        update_custom_source_definition,
        annotations={
            DESTRUCTIVE_HINT: True,
        },
    )

    app.tool(
        permanently_delete_custom_source_definition,
        annotations={
            DESTRUCTIVE_HINT: True,
            IDEMPOTENT_HINT: True,
        },
    )

    app.tool(
        rename_cloud_source,
        annotations={
            DESTRUCTIVE_HINT: False,
        },
    )

    app.tool(
        update_cloud_source_config,
        annotations={
            DESTRUCTIVE_HINT: True,
        },
    )

    app.tool(
        rename_cloud_destination,
        annotations={
            DESTRUCTIVE_HINT: False,
        },
    )

    app.tool(
        update_cloud_destination_config,
        annotations={
            DESTRUCTIVE_HINT: True,
        },
    )

    app.tool(
        rename_cloud_connection,
        annotations={
            DESTRUCTIVE_HINT: False,
        },
    )

    app.tool(
        update_cloud_connection_config,
        annotations={
            DESTRUCTIVE_HINT: True,
        },
    )
=======
    Tools are filtered based on safe mode settings:
    - AIRBYTE_CLOUD_MCP_READONLY_MODE=1: Only read-only tools are registered
    - AIRBYTE_CLOUD_MCP_SAFE_MODE=1: Destructive tools are not registered
    """
    register_tools(app, domain="cloud")
>>>>>>> cbc94371
<|MERGE_RESOLUTION|>--- conflicted
+++ resolved
@@ -747,6 +747,10 @@
     )
 
 
+@mcp_tool(
+    domain="cloud",
+    open_world=True,
+)
 def rename_cloud_source(
     source_id: Annotated[
         str,
@@ -769,6 +773,11 @@
     return f"Successfully renamed source '{source_id}' to '{name}'. URL: {source.connector_url}"
 
 
+@mcp_tool(
+    domain="cloud",
+    destructive=True,
+    open_world=True,
+)
 def update_cloud_source_config(
     source_id: Annotated[
         str,
@@ -810,6 +819,10 @@
     return f"Successfully updated source '{source_id}'. URL: {source.connector_url}"
 
 
+@mcp_tool(
+    domain="cloud",
+    open_world=True,
+)
 def rename_cloud_destination(
     destination_id: Annotated[
         str,
@@ -835,6 +848,11 @@
     )
 
 
+@mcp_tool(
+    domain="cloud",
+    destructive=True,
+    open_world=True,
+)
 def update_cloud_destination_config(
     destination_id: Annotated[
         str,
@@ -874,10 +892,15 @@
 
     destination.update_config(config=config_dict)
     return (
-        f"Successfully updated destination '{destination_id}'. " f"URL: {destination.connector_url}"
-    )
-
-
+        f"Successfully updated destination '{destination_id}'. "
+        f"URL: {destination.connector_url}"
+    )
+
+
+@mcp_tool(
+    domain="cloud",
+    open_world=True,
+)
 def rename_cloud_connection(
     connection_id: Annotated[
         str,
@@ -903,6 +926,11 @@
     )
 
 
+@mcp_tool(
+    domain="cloud",
+    destructive=True,
+    open_world=True,
+)
 def update_cloud_connection_config(
     connection_id: Annotated[
         str,
@@ -937,7 +965,8 @@
     connection = workspace.get_connection(connection_id=connection_id)
     connection.update_config(configurations=configurations, prefix=prefix)
     return (
-        f"Successfully updated connection '{connection_id}'. " f"URL: {connection.connection_url}"
+        f"Successfully updated connection '{connection_id}'. "
+        f"URL: {connection.connection_url}"
     )
 
 
@@ -946,157 +975,8 @@
 
     This is an internal function and should not be called directly.
 
-<<<<<<< HEAD
-    app.tool(
-        deploy_source_to_cloud,
-        annotations={
-            DESTRUCTIVE_HINT: False,
-        },
-    )
-
-    app.tool(
-        deploy_destination_to_cloud,
-        annotations={
-            DESTRUCTIVE_HINT: False,
-        },
-    )
-
-    app.tool(
-        deploy_noop_destination_to_cloud,
-        annotations={
-            DESTRUCTIVE_HINT: False,
-        },
-    )
-
-    app.tool(
-        create_connection_on_cloud,
-        annotations={
-            DESTRUCTIVE_HINT: False,
-        },
-    )
-
-    app.tool(
-        run_cloud_sync,
-        annotations={
-            DESTRUCTIVE_HINT: False,
-        },
-    )
-
-    app.tool(
-        get_cloud_sync_status,
-        annotations={
-            READ_ONLY_HINT: True,
-            IDEMPOTENT_HINT: True,
-        },
-    )
-
-    app.tool(
-        get_cloud_sync_logs,
-        annotations={
-            READ_ONLY_HINT: True,
-            IDEMPOTENT_HINT: True,
-        },
-    )
-
-    app.tool(
-        list_deployed_cloud_source_connectors,
-        annotations={
-            READ_ONLY_HINT: True,
-            IDEMPOTENT_HINT: True,
-        },
-    )
-
-    app.tool(
-        list_deployed_cloud_destination_connectors,
-        annotations={
-            READ_ONLY_HINT: True,
-            IDEMPOTENT_HINT: True,
-        },
-    )
-
-    app.tool(
-        list_deployed_cloud_connections,
-        annotations={
-            READ_ONLY_HINT: True,
-            IDEMPOTENT_HINT: True,
-        },
-    )
-
-    app.tool(
-        publish_custom_source_definition,
-        annotations={
-            DESTRUCTIVE_HINT: False,
-        },
-    )
-
-    app.tool(
-        list_custom_source_definitions,
-        annotations={
-            READ_ONLY_HINT: True,
-            IDEMPOTENT_HINT: True,
-        },
-    )
-
-    app.tool(
-        update_custom_source_definition,
-        annotations={
-            DESTRUCTIVE_HINT: True,
-        },
-    )
-
-    app.tool(
-        permanently_delete_custom_source_definition,
-        annotations={
-            DESTRUCTIVE_HINT: True,
-            IDEMPOTENT_HINT: True,
-        },
-    )
-
-    app.tool(
-        rename_cloud_source,
-        annotations={
-            DESTRUCTIVE_HINT: False,
-        },
-    )
-
-    app.tool(
-        update_cloud_source_config,
-        annotations={
-            DESTRUCTIVE_HINT: True,
-        },
-    )
-
-    app.tool(
-        rename_cloud_destination,
-        annotations={
-            DESTRUCTIVE_HINT: False,
-        },
-    )
-
-    app.tool(
-        update_cloud_destination_config,
-        annotations={
-            DESTRUCTIVE_HINT: True,
-        },
-    )
-
-    app.tool(
-        rename_cloud_connection,
-        annotations={
-            DESTRUCTIVE_HINT: False,
-        },
-    )
-
-    app.tool(
-        update_cloud_connection_config,
-        annotations={
-            DESTRUCTIVE_HINT: True,
-        },
-    )
-=======
     Tools are filtered based on safe mode settings:
     - AIRBYTE_CLOUD_MCP_READONLY_MODE=1: Only read-only tools are registered
     - AIRBYTE_CLOUD_MCP_SAFE_MODE=1: Destructive tools are not registered
     """
-    register_tools(app, domain="cloud")
->>>>>>> cbc94371
+    register_tools(app, domain="cloud")