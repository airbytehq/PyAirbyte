# Copyright (c) 2024 Airbyte, Inc., all rights reserved.
"""Airbyte Cloud MCP operations."""

from pathlib import Path
<<<<<<< HEAD
from typing import Annotated, Any
=======
from typing import Annotated, Any, cast
>>>>>>> f1cb667f

from fastmcp import FastMCP
from pydantic import BaseModel, Field

from airbyte import cloud, get_destination, get_source
from airbyte.cloud.auth import (
    resolve_cloud_api_url,
    resolve_cloud_client_id,
    resolve_cloud_client_secret,
    resolve_cloud_workspace_id,
)
from airbyte.cloud.connectors import CustomCloudSourceDefinition
from airbyte.cloud.workspaces import CloudWorkspace
from airbyte.destinations.util import get_noop_destination
from airbyte.mcp._tool_utils import (
    check_guid_created_in_session,
    mcp_tool,
    register_guid_created_in_session,
    register_tools,
)
from airbyte.mcp._util import resolve_config, resolve_list_of_strings


class CloudSourceResult(BaseModel):
    """Information about a deployed source connector in Airbyte Cloud."""

    id: str
    """The source ID."""
    name: str
    """Display name of the source."""
    url: str
    """Web URL for managing this source in Airbyte Cloud."""


class CloudDestinationResult(BaseModel):
    """Information about a deployed destination connector in Airbyte Cloud."""

    id: str
    """The destination ID."""
    name: str
    """Display name of the destination."""
    url: str
    """Web URL for managing this destination in Airbyte Cloud."""


class CloudConnectionResult(BaseModel):
    """Information about a deployed connection in Airbyte Cloud."""

    id: str
    """The connection ID."""
    name: str
    """Display name of the connection."""
    url: str
    """Web URL for managing this connection in Airbyte Cloud."""
    source_id: str
    """ID of the source used by this connection."""
    destination_id: str
    """ID of the destination used by this connection."""


def _get_cloud_workspace() -> CloudWorkspace:
    """Get an authenticated CloudWorkspace using environment variables."""
    return CloudWorkspace(
        workspace_id=resolve_cloud_workspace_id(),
        client_id=resolve_cloud_client_id(),
        client_secret=resolve_cloud_client_secret(),
        api_root=resolve_cloud_api_url(),
    )


@mcp_tool(
    domain="cloud",
    open_world=True,
)
def deploy_source_to_cloud(
    source_name: Annotated[
        str,
        Field(description="The name to use when deploying the source."),
    ],
    source_connector_name: Annotated[
        str,
        Field(description="The name of the source connector (e.g., 'source-faker')."),
    ],
    *,
    config: Annotated[
        dict | str | None,
        Field(
            description="The configuration for the source connector.",
            default=None,
        ),
    ],
    config_secret_name: Annotated[
        str | None,
        Field(
            description="The name of the secret containing the configuration.",
            default=None,
        ),
    ],
    unique: Annotated[
        bool,
        Field(
            description="Whether to require a unique name.",
            default=True,
        ),
    ],
) -> str:
    """Deploy a source connector to Airbyte Cloud.

    By default, the `AIRBYTE_CLIENT_ID`, `AIRBYTE_CLIENT_SECRET`, `AIRBYTE_WORKSPACE_ID`,
    and `AIRBYTE_API_ROOT` environment variables will be used to authenticate with the
    Airbyte Cloud API.
    """
    try:
        source = get_source(
            source_connector_name,
            no_executor=True,
        )
        config_dict = resolve_config(
            config=config,
            config_secret_name=config_secret_name,
            config_spec_jsonschema=source.config_spec,
        )
        source.set_config(config_dict, validate=True)

        workspace: CloudWorkspace = _get_cloud_workspace()
        deployed_source = workspace.deploy_source(
            name=source_name,
            source=source,
            unique=unique,
        )

    except Exception as ex:
        return f"Failed to deploy source '{source_name}': {ex}"
    else:
        register_guid_created_in_session(deployed_source.connector_id)
        return (
            f"Successfully deployed source '{source_name}' with ID '{deployed_source.connector_id}'"
            f" and URL: {deployed_source.connector_url}"
        )


@mcp_tool(
    domain="cloud",
    open_world=True,
)
def deploy_destination_to_cloud(
    destination_name: Annotated[
        str,
        Field(description="The name to use when deploying the destination."),
    ],
    destination_connector_name: Annotated[
        str,
        Field(description="The name of the destination connector (e.g., 'destination-postgres')."),
    ],
    *,
    config: Annotated[
        dict | str | None,
        Field(
            description="The configuration for the destination connector.",
            default=None,
        ),
    ],
    config_secret_name: Annotated[
        str | None,
        Field(
            description="The name of the secret containing the configuration.",
            default=None,
        ),
    ],
    unique: Annotated[
        bool,
        Field(
            description="Whether to require a unique name.",
            default=True,
        ),
    ],
) -> str:
    """Deploy a destination connector to Airbyte Cloud.

    By default, the `AIRBYTE_CLIENT_ID`, `AIRBYTE_CLIENT_SECRET`, `AIRBYTE_WORKSPACE_ID`,
    and `AIRBYTE_API_ROOT` environment variables will be used to authenticate with the
    Airbyte Cloud API.
    """
    try:
        destination = get_destination(
            destination_connector_name,
            no_executor=True,
        )
        config_dict = resolve_config(
            config=config,
            config_secret_name=config_secret_name,
            config_spec_jsonschema=destination.config_spec,
        )
        destination.set_config(config_dict, validate=True)

        workspace: CloudWorkspace = _get_cloud_workspace()
        deployed_destination = workspace.deploy_destination(
            name=destination_name,
            destination=destination,
            unique=unique,
        )

    except Exception as ex:
        return f"Failed to deploy destination '{destination_name}': {ex}"
    else:
        register_guid_created_in_session(deployed_destination.connector_id)
        return (
            f"Successfully deployed destination '{destination_name}' "
            f"with ID: {deployed_destination.connector_id}"
        )


@mcp_tool(
    domain="cloud",
    open_world=True,
)
def create_connection_on_cloud(
    connection_name: Annotated[
        str,
        Field(description="The name of the connection."),
    ],
    source_id: Annotated[
        str,
        Field(description="The ID of the deployed source."),
    ],
    destination_id: Annotated[
        str,
        Field(description="The ID of the deployed destination."),
    ],
    selected_streams: Annotated[
        str | list[str],
        Field(
            description=(
                "The selected stream names to sync within the connection. "
                "Must be an explicit stream name or list of streams. "
                "Cannot be empty or '*'."
            )
        ),
    ],
    table_prefix: Annotated[
        str | None,
        Field(
            description="Optional table prefix to use when syncing to the destination.",
            default=None,
        ),
    ],
) -> str:
    """Create a connection between a deployed source and destination on Airbyte Cloud.

    By default, the `AIRBYTE_CLIENT_ID`, `AIRBYTE_CLIENT_SECRET`, `AIRBYTE_WORKSPACE_ID`,
    and `AIRBYTE_API_ROOT` environment variables will be used to authenticate with the
    Airbyte Cloud API.
    """
    resolved_streams_list: list[str] = resolve_list_of_strings(selected_streams)
    try:
        workspace: CloudWorkspace = _get_cloud_workspace()
        deployed_connection = workspace.deploy_connection(
            connection_name=connection_name,
            source=source_id,
            destination=destination_id,
            selected_streams=resolved_streams_list,
            table_prefix=table_prefix,
        )

    except Exception as ex:
        return f"Failed to create connection '{connection_name}': {ex}"
    else:
        register_guid_created_in_session(deployed_connection.connection_id)
        return (
            f"Successfully created connection '{connection_name}' "
            f"with ID '{deployed_connection.connection_id}' and "
            f"URL: {deployed_connection.connection_url}"
        )


@mcp_tool(
    domain="cloud",
    open_world=True,
)
def run_cloud_sync(
    connection_id: Annotated[
        str,
        Field(description="The ID of the Airbyte Cloud connection."),
    ],
    *,
    wait: Annotated[
        bool,
        Field(
            description="Whether to wait for the sync to complete.",
            default=True,
        ),
    ],
    wait_timeout: Annotated[
        int,
        Field(
            description="Maximum time to wait for sync completion (seconds).",
            default=300,
        ),
    ],
) -> str:
    """Run a sync job on Airbyte Cloud.

    By default, the `AIRBYTE_CLIENT_ID`, `AIRBYTE_CLIENT_SECRET`, `AIRBYTE_WORKSPACE_ID`,
    and `AIRBYTE_API_ROOT` environment variables will be used to authenticate with the
    Airbyte Cloud API.
    """
    try:
        workspace: CloudWorkspace = _get_cloud_workspace()
        connection = workspace.get_connection(connection_id=connection_id)
        sync_result = connection.run_sync(wait=wait, wait_timeout=wait_timeout)

    except Exception as ex:
        return f"Failed to run sync for connection '{connection_id}': {ex}"
    else:
        if wait:
            status = sync_result.get_job_status()
            return (
                f"Sync completed with status: {status}. "  # Sync completed.
                f"Job ID is '{sync_result.job_id}' and "
                f"job URL is: {sync_result.job_url}"
            )
        return (
            f"Sync started. "  # Sync started.
            f"Job ID is '{sync_result.job_id}' and "
            f"job URL is: {sync_result.job_url}"
        )


@mcp_tool(
    domain="cloud",
    read_only=True,
    idempotent=True,
    open_world=True,
)
def check_airbyte_cloud_workspace() -> str:
    """Check if we have a valid Airbyte Cloud connection and return workspace info.

    By default, the `AIRBYTE_CLIENT_ID`, `AIRBYTE_CLIENT_SECRET`, `AIRBYTE_WORKSPACE_ID`,
    and `AIRBYTE_API_ROOT` environment variables will be used to authenticate with the
    Airbyte Cloud API.

    Returns workspace ID and workspace URL for verification.
    """
    try:
        workspace: CloudWorkspace = _get_cloud_workspace()
        workspace.connect()

    except Exception as ex:
        return f"❌ Failed to connect to Airbyte Cloud workspace: {ex}"
    else:
        return (
            f"✅ Successfully connected to Airbyte Cloud workspace.\n"
            f"Workspace ID: {workspace.workspace_id}\n"
            f"Workspace URL: {workspace.workspace_url}"
        )


@mcp_tool(
    domain="cloud",
    open_world=True,
)
def deploy_noop_destination_to_cloud(
    name: str = "No-op Destination",
    *,
    unique: bool = True,
) -> str:
    """Deploy the No-op destination to Airbyte Cloud for testing purposes.

    By default, the `AIRBYTE_CLIENT_ID`, `AIRBYTE_CLIENT_SECRET`, `AIRBYTE_WORKSPACE_ID`,
    and `AIRBYTE_API_ROOT` environment variables will be used to authenticate with the
    Airbyte Cloud API.
    """
    try:
        destination = get_noop_destination()
        workspace: CloudWorkspace = _get_cloud_workspace()
        deployed_destination = workspace.deploy_destination(
            name=name,
            destination=destination,
            unique=unique,
        )
    except Exception as ex:
        return f"Failed to deploy No-op Destination: {ex}"
    else:
        register_guid_created_in_session(deployed_destination.connector_id)
        return (
            f"Successfully deployed No-op Destination "
            f"with ID '{deployed_destination.connector_id}' and "
            f"URL: {deployed_destination.connector_url}"
        )


@mcp_tool(
    domain="cloud",
    read_only=True,
    idempotent=True,
    open_world=True,
)
def get_cloud_sync_status(
    connection_id: Annotated[
        str,
        Field(
            description="The ID of the Airbyte Cloud connection.",
        ),
    ],
    job_id: Annotated[
        int | None,
        Field(
            description="Optional job ID. If not provided, the latest job will be used.",
            default=None,
        ),
    ],
    *,
    include_attempts: Annotated[
        bool,
        Field(
            description="Whether to include detailed attempts information.",
            default=False,
        ),
    ],
) -> dict[str, Any]:
    """Get the status of a sync job from the Airbyte Cloud.

    By default, the `AIRBYTE_CLIENT_ID`, `AIRBYTE_CLIENT_SECRET`, `AIRBYTE_WORKSPACE_ID`,
    and `AIRBYTE_API_ROOT` environment variables will be used to authenticate with the
    Airbyte Cloud API.
    """
    try:
        workspace: CloudWorkspace = _get_cloud_workspace()
        connection = workspace.get_connection(connection_id=connection_id)

        # If a job ID is provided, get the job by ID.
        sync_result: cloud.SyncResult | None = connection.get_sync_result(job_id=job_id)

        if not sync_result:
            return {"status": None, "job_id": None, "attempts": []}

        result = {
            "status": sync_result.get_job_status(),
            "job_id": sync_result.job_id,
            "bytes_synced": sync_result.bytes_synced,
            "records_synced": sync_result.records_synced,
            "start_time": sync_result.start_time.isoformat(),
            "job_url": sync_result.job_url,
            "attempts": [],
        }

        if include_attempts:
            attempts = sync_result.get_attempts()
            result["attempts"] = [
                {
                    "attempt_number": attempt.attempt_number,
                    "attempt_id": attempt.attempt_id,
                    "status": attempt.status,
                    "bytes_synced": attempt.bytes_synced,
                    "records_synced": attempt.records_synced,
                    "created_at": attempt.created_at.isoformat(),
                }
                for attempt in attempts
            ]

        return result  # noqa: TRY300

    except Exception as ex:
        return {
            "status": None,
            "job_id": job_id,
            "error": f"Failed to get sync status for connection '{connection_id}': {ex}",
            "attempts": [],
        }


@mcp_tool(
    domain="cloud",
    read_only=True,
    idempotent=True,
    open_world=True,
)
def list_deployed_cloud_source_connectors(
    name_contains: Annotated[
        str | None,
        "Optional case-insensitive substring to filter sources by name",
    ] = None,
    max_items_limit: Annotated[
        int | None,
        "Optional maximum number of items to return (default: no limit)",
    ] = None,
) -> list[CloudSourceResult]:
    """List all deployed source connectors in the Airbyte Cloud workspace.

    By default, the `AIRBYTE_CLIENT_ID`, `AIRBYTE_CLIENT_SECRET`, `AIRBYTE_WORKSPACE_ID`,
    and `AIRBYTE_API_ROOT` environment variables will be used to authenticate with the
    Airbyte Cloud API.
    """
    workspace: CloudWorkspace = _get_cloud_workspace()
    sources = workspace.list_sources()

    # Filter by name if requested
    if name_contains:
        needle = name_contains.lower()
        sources = [s for s in sources if s.name is not None and needle in s.name.lower()]

    # Apply limit if requested
    if max_items_limit is not None:
        sources = sources[:max_items_limit]

    # Note: name and url are guaranteed non-null from list API responses
    return [
        CloudSourceResult(
            id=source.source_id,
            name=cast(str, source.name),
            url=cast(str, source.connector_url),
        )
        for source in sources
    ]


@mcp_tool(
    domain="cloud",
    read_only=True,
    idempotent=True,
    open_world=True,
)
def list_deployed_cloud_destination_connectors(
    name_contains: Annotated[
        str | None,
        "Optional case-insensitive substring to filter destinations by name",
    ] = None,
    max_items_limit: Annotated[
        int | None,
        "Optional maximum number of items to return (default: no limit)",
    ] = None,
) -> list[CloudDestinationResult]:
    """List all deployed destination connectors in the Airbyte Cloud workspace.

    By default, the `AIRBYTE_CLIENT_ID`, `AIRBYTE_CLIENT_SECRET`, `AIRBYTE_WORKSPACE_ID`,
    and `AIRBYTE_API_ROOT` environment variables will be used to authenticate with the
    Airbyte Cloud API.
    """
    workspace: CloudWorkspace = _get_cloud_workspace()
    destinations = workspace.list_destinations()

    # Filter by name if requested
    if name_contains:
        needle = name_contains.lower()
        destinations = [d for d in destinations if d.name is not None and needle in d.name.lower()]

    # Apply limit if requested
    if max_items_limit is not None:
        destinations = destinations[:max_items_limit]

    # Note: name and url are guaranteed non-null from list API responses
    return [
        CloudDestinationResult(
            id=destination.destination_id,
            name=cast(str, destination.name),
            url=cast(str, destination.connector_url),
        )
        for destination in destinations
    ]


@mcp_tool(
    domain="cloud",
    read_only=True,
    idempotent=True,
    open_world=True,
)
def get_cloud_sync_logs(
    connection_id: Annotated[
        str,
        Field(description="The ID of the Airbyte Cloud connection."),
    ],
    job_id: Annotated[
        int | None,
        Field(description="Optional job ID. If not provided, the latest job will be used."),
    ] = None,
    attempt_number: Annotated[
        int | None,
        Field(
            description="Optional attempt number. If not provided, the latest attempt will be used."
        ),
    ] = None,
) -> str:
    """Get the logs from a sync job attempt on Airbyte Cloud.

    By default, the `AIRBYTE_CLIENT_ID`, `AIRBYTE_CLIENT_SECRET`, `AIRBYTE_WORKSPACE_ID`,
    and `AIRBYTE_API_ROOT` environment variables will be used to authenticate with the
    Airbyte Cloud API.
    """
    try:
        workspace: CloudWorkspace = _get_cloud_workspace()
        connection = workspace.get_connection(connection_id=connection_id)

        sync_result: cloud.SyncResult | None = connection.get_sync_result(job_id=job_id)

        if not sync_result:
            return f"No sync job found for connection '{connection_id}'"

        attempts = sync_result.get_attempts()

        if not attempts:
            return f"No attempts found for job '{sync_result.job_id}'"

        if attempt_number is not None:
            target_attempt = None
            for attempt in attempts:
                if attempt.attempt_number == attempt_number:
                    target_attempt = attempt
                    break

            if target_attempt is None:
                return f"Attempt number {attempt_number} not found for job '{sync_result.job_id}'"
        else:
            target_attempt = max(attempts, key=lambda a: a.attempt_number)

        logs = target_attempt.get_full_log_text()

        if not logs:
            return (
                f"No logs available for job '{sync_result.job_id}', "
                f"attempt {target_attempt.attempt_number}"
            )

        return logs  # noqa: TRY300

    except Exception as ex:
        return f"Failed to get logs for connection '{connection_id}': {ex}"


@mcp_tool(
    domain="cloud",
    read_only=True,
    idempotent=True,
    open_world=True,
)
def list_deployed_cloud_connections(
    name_contains: Annotated[
        str | None,
        "Optional case-insensitive substring to filter connections by name",
    ] = None,
    max_items_limit: Annotated[
        int | None,
        "Optional maximum number of items to return (default: no limit)",
    ] = None,
) -> list[CloudConnectionResult]:
    """List all deployed connections in the Airbyte Cloud workspace.

    By default, the `AIRBYTE_CLIENT_ID`, `AIRBYTE_CLIENT_SECRET`, `AIRBYTE_WORKSPACE_ID`,
    and `AIRBYTE_API_ROOT` environment variables will be used to authenticate with the
    Airbyte Cloud API.
    """
    workspace: CloudWorkspace = _get_cloud_workspace()
    connections = workspace.list_connections()

    # Filter by name if requested
    if name_contains:
        needle = name_contains.lower()
        connections = [c for c in connections if c.name is not None and needle in c.name.lower()]

    # Apply limit if requested
    if max_items_limit is not None:
        connections = connections[:max_items_limit]

    # Note: name and url are guaranteed non-null from list API responses
    return [
        CloudConnectionResult(
            id=connection.connection_id,
            name=cast(str, connection.name),
            url=cast(str, connection.connection_url),
            source_id=connection.source_id,
            destination_id=connection.destination_id,
        )
        for connection in connections
    ]


def _get_custom_source_definition_description(
    custom_source: CustomCloudSourceDefinition,
) -> str:
    return "\n".join(
        [
            f" - Custom Source Name: {custom_source.name}",
            f" - Definition ID: {custom_source.definition_id}",
            f" - Definition Version: {custom_source.version}",
            f" - Connector Builder Project ID: {custom_source.connector_builder_project_id}",
            f" - Connector Builder Project URL: {custom_source.connector_builder_project_url}",
        ]
    )


@mcp_tool(
    domain="cloud",
    open_world=True,
)
def publish_custom_source_definition(
    name: Annotated[
        str,
        Field(description="The name for the custom connector definition."),
    ],
    *,
    manifest_yaml: Annotated[
        str | Path | None,
        Field(
            description=(
                "The Low-code CDK manifest as a YAML string or file path. "
                "Required for YAML connectors."
            ),
            default=None,
        ),
    ] = None,
    unique: Annotated[
        bool,
        Field(
            description="Whether to require a unique name.",
            default=True,
        ),
    ] = True,
    pre_validate: Annotated[
        bool,
        Field(
            description="Whether to validate the manifest client-side before publishing.",
            default=True,
        ),
    ] = True,
) -> str:
    """Publish a custom YAML source connector definition to Airbyte Cloud.

    Note: Only YAML (declarative) connectors are currently supported.
    Docker-based custom sources are not yet available.
    """
    try:
        processed_manifest = manifest_yaml
        if isinstance(manifest_yaml, str) and "\n" not in manifest_yaml:
            processed_manifest = Path(manifest_yaml)

        workspace: CloudWorkspace = _get_cloud_workspace()
        custom_source = workspace.publish_custom_source_definition(
            name=name,
            manifest_yaml=processed_manifest,
            unique=unique,
            pre_validate=pre_validate,
        )
    except Exception as ex:
        return f"Failed to publish custom source definition '{name}': {ex}"
    else:
        register_guid_created_in_session(custom_source.definition_id)
        return (
            "Successfully published custom YAML source definition:\n"
            + _get_custom_source_definition_description(
                custom_source=custom_source,
            )
            + "\n"
        )


@mcp_tool(
    domain="cloud",
    read_only=True,
    idempotent=True,
    open_world=True,
)
def list_custom_source_definitions() -> list[dict[str, Any]]:
    """List custom YAML source definitions in the Airbyte Cloud workspace.

    Note: Only YAML (declarative) connectors are currently supported.
    Docker-based custom sources are not yet available.
    """
    workspace: CloudWorkspace = _get_cloud_workspace()
    definitions = workspace.list_custom_source_definitions(
        definition_type="yaml",
    )

    return [
        {
            "definition_id": d.definition_id,
            "name": d.name,
            "version": d.version,
            "connector_builder_project_url": d.connector_builder_project_url,
        }
        for d in definitions
    ]


@mcp_tool(
    domain="cloud",
    destructive=True,
    open_world=True,
)
def update_custom_source_definition(
    definition_id: Annotated[
        str,
        Field(description="The ID of the definition to update."),
    ],
    manifest_yaml: Annotated[
        str | Path,
        Field(
            description="New manifest as YAML string or file path.",
        ),
    ],
    *,
    pre_validate: Annotated[
        bool,
        Field(
            description="Whether to validate the manifest client-side before updating.",
            default=True,
        ),
    ] = True,
) -> str:
    """Update a custom YAML source definition in Airbyte Cloud.

    Note: Only YAML (declarative) connectors are currently supported.
    Docker-based custom sources are not yet available.
    """
    check_guid_created_in_session(definition_id)
    try:
        processed_manifest = manifest_yaml
        if isinstance(manifest_yaml, str) and "\n" not in manifest_yaml:
            processed_manifest = Path(manifest_yaml)

        workspace: CloudWorkspace = _get_cloud_workspace()
        definition = workspace.get_custom_source_definition(
            definition_id=definition_id,
            definition_type="yaml",
        )
        custom_source: CustomCloudSourceDefinition = definition.update_definition(
            manifest_yaml=processed_manifest,
            pre_validate=pre_validate,
        )
    except Exception as ex:
        return f"Failed to update custom source definition '{definition_id}': {ex}"
    else:
        return (
            "Successfully updated custom YAML source definition:\n"
            + _get_custom_source_definition_description(
                custom_source=custom_source,
            )
        )


@mcp_tool(
    domain="cloud",
    destructive=True,
    open_world=True,
)
def permanently_delete_custom_source_definition(
    definition_id: Annotated[
        str,
        Field(description="The ID of the custom source definition to delete."),
    ],
) -> str:
    """Permanently delete a custom YAML source definition from Airbyte Cloud.

    IMPORTANT: This operation requires the connector name to either:
    1. Start with "delete:" (case insensitive), OR
    2. Contain "delete-me" (case insensitive)

    If the connector does not meet these requirements, the deletion will be rejected with a
    helpful error message. Instruct the user to rename the connector appropriately to authorize
    the deletion.

    Note: Only YAML (declarative) connectors are currently supported.
    Docker-based custom sources are not yet available.
    """
    check_guid_created_in_session(definition_id)
    workspace: CloudWorkspace = _get_cloud_workspace()
    definition = workspace.get_custom_source_definition(
        definition_id=definition_id,
        definition_type="yaml",
    )
    definition_name: str = definition.name  # Capture name before deletion
    definition.permanently_delete(
        safe_mode=True,  # Hard-coded safe mode for extra protection when running in LLM agents.
    )
    return (
        f"Successfully deleted custom source definition '{definition_name}' (ID: {definition_id})"
    )


@mcp_tool(
    domain="cloud",
    open_world=True,
)
def rename_cloud_source(
    source_id: Annotated[
        str,
        Field(description="The ID of the deployed source to rename."),
    ],
    name: Annotated[
        str,
        Field(description="New name for the source."),
    ],
) -> str:
    """Rename a deployed source connector on Airbyte Cloud.

    By default, the `AIRBYTE_CLIENT_ID`, `AIRBYTE_CLIENT_SECRET`, `AIRBYTE_WORKSPACE_ID`,
    and `AIRBYTE_API_ROOT` environment variables will be used to authenticate with the
    Airbyte Cloud API.
    """
    workspace: CloudWorkspace = _get_cloud_workspace()
    source = workspace.get_source(source_id=source_id)
    source.rename(name=name)
    return f"Successfully renamed source '{source_id}' to '{name}'. URL: {source.connector_url}"


@mcp_tool(
    domain="cloud",
    destructive=True,
    open_world=True,
)
def update_cloud_source_config(
    source_id: Annotated[
        str,
        Field(description="The ID of the deployed source to update."),
    ],
    config: Annotated[
        dict | str,
        Field(
            description="New configuration for the source connector.",
        ),
    ],
    config_secret_name: Annotated[
        str | None,
        Field(
            description="The name of the secret containing the configuration.",
            default=None,
        ),
    ] = None,
) -> str:
    """Update a deployed source connector's configuration on Airbyte Cloud.

    This is a destructive operation that can break existing connections if the
    configuration is changed incorrectly. Use with caution.

    By default, the `AIRBYTE_CLIENT_ID`, `AIRBYTE_CLIENT_SECRET`, `AIRBYTE_WORKSPACE_ID`,
    and `AIRBYTE_API_ROOT` environment variables will be used to authenticate with the
    Airbyte Cloud API.
    """
    check_guid_created_in_session(source_id)
    workspace: CloudWorkspace = _get_cloud_workspace()
    source = workspace.get_source(source_id=source_id)

    config_dict = resolve_config(
        config=config,
        config_secret_name=config_secret_name,
        config_spec_jsonschema=None,  # We don't have the spec here
    )

    source.update_config(config=config_dict)
    return f"Successfully updated source '{source_id}'. URL: {source.connector_url}"


@mcp_tool(
    domain="cloud",
    open_world=True,
)
def rename_cloud_destination(
    destination_id: Annotated[
        str,
        Field(description="The ID of the deployed destination to rename."),
    ],
    name: Annotated[
        str,
        Field(description="New name for the destination."),
    ],
) -> str:
    """Rename a deployed destination connector on Airbyte Cloud.

    By default, the `AIRBYTE_CLIENT_ID`, `AIRBYTE_CLIENT_SECRET`, `AIRBYTE_WORKSPACE_ID`,
    and `AIRBYTE_API_ROOT` environment variables will be used to authenticate with the
    Airbyte Cloud API.
    """
    workspace: CloudWorkspace = _get_cloud_workspace()
    destination = workspace.get_destination(destination_id=destination_id)
    destination.rename(name=name)
    return (
        f"Successfully renamed destination '{destination_id}' to '{name}'. "
        f"URL: {destination.connector_url}"
    )


@mcp_tool(
    domain="cloud",
    destructive=True,
    open_world=True,
)
def update_cloud_destination_config(
    destination_id: Annotated[
        str,
        Field(description="The ID of the deployed destination to update."),
    ],
    config: Annotated[
        dict | str,
        Field(
            description="New configuration for the destination connector.",
        ),
    ],
    config_secret_name: Annotated[
        str | None,
        Field(
            description="The name of the secret containing the configuration.",
            default=None,
        ),
    ] = None,
) -> str:
    """Update a deployed destination connector's configuration on Airbyte Cloud.

    This is a destructive operation that can break existing connections if the
    configuration is changed incorrectly. Use with caution.

    By default, the `AIRBYTE_CLIENT_ID`, `AIRBYTE_CLIENT_SECRET`, `AIRBYTE_WORKSPACE_ID`,
    and `AIRBYTE_API_ROOT` environment variables will be used to authenticate with the
    Airbyte Cloud API.
    """
    check_guid_created_in_session(destination_id)
    workspace: CloudWorkspace = _get_cloud_workspace()
    destination = workspace.get_destination(destination_id=destination_id)

    config_dict = resolve_config(
        config=config,
        config_secret_name=config_secret_name,
        config_spec_jsonschema=None,  # We don't have the spec here
    )

    destination.update_config(config=config_dict)
    return (
        f"Successfully updated destination '{destination_id}'. " f"URL: {destination.connector_url}"
    )


@mcp_tool(
    domain="cloud",
    open_world=True,
)
def rename_cloud_connection(
    connection_id: Annotated[
        str,
        Field(description="The ID of the connection to rename."),
    ],
    name: Annotated[
        str,
        Field(description="New name for the connection."),
    ],
) -> str:
    """Rename a connection on Airbyte Cloud.

    By default, the `AIRBYTE_CLIENT_ID`, `AIRBYTE_CLIENT_SECRET`, `AIRBYTE_WORKSPACE_ID`,
    and `AIRBYTE_API_ROOT` environment variables will be used to authenticate with the
    Airbyte Cloud API.
    """
    workspace: CloudWorkspace = _get_cloud_workspace()
    connection = workspace.get_connection(connection_id=connection_id)
    connection.rename(name=name)
    return (
        f"Successfully renamed connection '{connection_id}' to '{name}'. "
        f"URL: {connection.connection_url}"
    )


@mcp_tool(
    domain="cloud",
    destructive=True,
    open_world=True,
)
def set_cloud_connection_table_prefix(
    connection_id: Annotated[
        str,
        Field(description="The ID of the connection to update."),
    ],
    prefix: Annotated[
        str,
        Field(description="New table prefix to use when syncing to the destination."),
    ],
) -> str:
    """Set the table prefix for a connection on Airbyte Cloud.

    This is a destructive operation that can break downstream dependencies if the
    table prefix is changed incorrectly. Use with caution.

    By default, the `AIRBYTE_CLIENT_ID`, `AIRBYTE_CLIENT_SECRET`, `AIRBYTE_WORKSPACE_ID`,
    and `AIRBYTE_API_ROOT` environment variables will be used to authenticate with the
    Airbyte Cloud API.
    """
    check_guid_created_in_session(connection_id)
    workspace: CloudWorkspace = _get_cloud_workspace()
    connection = workspace.get_connection(connection_id=connection_id)
    connection.set_table_prefix(prefix=prefix)
    return (
        f"Successfully set table prefix for connection '{connection_id}' to '{prefix}'. "
        f"URL: {connection.connection_url}"
    )


@mcp_tool(
    domain="cloud",
    destructive=True,
    open_world=True,
)
def set_cloud_connection_selected_streams(
    connection_id: Annotated[
        str,
        Field(description="The ID of the connection to update."),
    ],
    stream_names: Annotated[
        str | list[str],
        Field(
            description=(
                "The selected stream names to sync within the connection. "
                "Must be an explicit stream name or list of streams."
            )
        ),
    ],
) -> str:
    """Set the selected streams for a connection on Airbyte Cloud.

    This is a destructive operation that can break existing connections if the
    stream selection is changed incorrectly. Use with caution.

    By default, the `AIRBYTE_CLIENT_ID`, `AIRBYTE_CLIENT_SECRET`, `AIRBYTE_WORKSPACE_ID`,
    and `AIRBYTE_API_ROOT` environment variables will be used to authenticate with the
    Airbyte Cloud API.
    """
    check_guid_created_in_session(connection_id)
    workspace: CloudWorkspace = _get_cloud_workspace()
    connection = workspace.get_connection(connection_id=connection_id)

    resolved_streams_list: list[str] = resolve_list_of_strings(stream_names)
    connection.set_selected_streams(stream_names=resolved_streams_list)

    return (
        f"Successfully set selected streams for connection '{connection_id}' "
        f"to {resolved_streams_list}. URL: {connection.connection_url}"
    )


def publish_custom_source_definition(
    name: Annotated[
        str,
        Field(description="The name for the custom connector definition."),
    ],
    *,
    manifest_yaml: Annotated[
        dict | str | None,
        Field(
            description=(
                "The Low-code CDK manifest as a dict or YAML string. "
                "Required for YAML connectors. Mutually exclusive with docker_image."
            ),
            default=None,
        ),
    ] = None,
    docker_image: Annotated[
        str | None,
        Field(
            description=(
                "Docker repository (e.g., 'airbyte/source-custom'). "
                "Required for Docker connectors."
            ),
            default=None,
        ),
    ] = None,
    docker_tag: Annotated[
        str | None,
        Field(
            description=(
                "Docker image tag (e.g., '1.0.0'). " "Required when docker_image is specified."
            ),
            default=None,
        ),
    ] = None,
    documentation_url: Annotated[
        str | None,
        Field(
            description="Optional URL to connector documentation (Docker only).",
            default=None,
        ),
    ] = None,
    unique: Annotated[
        bool,
        Field(
            description="Whether to require a unique name.",
            default=True,
        ),
    ] = True,
    pre_validate: Annotated[
        bool,
        Field(
            description=(
                "Whether to validate the manifest client-side " "before publishing (YAML only)."
            ),
            default=True,
        ),
    ] = True,
) -> str:
    """Publish a custom source connector definition to Airbyte Cloud.

    Supports both YAML (declarative) and Docker-based custom source definitions.
    You must specify EITHER manifest_yaml OR docker_image + docker_tag, but not both.
    """
    try:
        workspace: CloudWorkspace = _get_cloud_workspace()
        result = workspace.publish_custom_source_definition(
            name=name,
            manifest_yaml=manifest_yaml,
            docker_image=docker_image,
            docker_tag=docker_tag,
            documentation_url=documentation_url,
            unique=unique,
            pre_validate=pre_validate,
        )
    except Exception as ex:
        return f"Failed to publish custom source definition '{name}': {ex}"
    else:
        if result.connector_type == "yaml":
            return (
                f"Successfully published custom YAML source definition '{name}' "
                f"with ID '{result.definition_id}' (version {result.version or 'N/A'})"
            )
        return (
            f"Successfully published custom Docker source definition '{name}' "
            f"with ID '{result.definition_id}' "
            f"({result.docker_repository}:{result.docker_image_tag})"
        )


def list_custom_source_definitions(
    custom_connector_type: Annotated[
        str,
        Field(
            description="Connector type to list: 'yaml' or 'docker'. Required.",
        ),
    ],
) -> list[dict[str, Any]]:
    """List custom source definitions in the Airbyte Cloud workspace.

    You must specify the connector type to list - either 'yaml' or 'docker'.
    """
    workspace: CloudWorkspace = _get_cloud_workspace()
    definitions = workspace.list_custom_source_definitions(
        custom_connector_type=custom_connector_type,  # type: ignore[arg-type]
    )

    return [
        {
            "definition_id": d.definition_id,
            "name": d.name,
            "connector_type": d.connector_type,
            "manifest": d.manifest,
            "version": d.version,
            "docker_repository": d.docker_repository,
            "docker_image_tag": d.docker_image_tag,
            "documentation_url": d.documentation_url,
        }
        for d in definitions
    ]


def update_custom_source_definition(
    definition_id: Annotated[
        str,
        Field(description="The ID of the definition to update."),
    ],
    *,
    manifest_yaml: Annotated[
        str | Path | None,
        Field(
            description="New manifest as YAML string or file path (YAML connectors only).",
            default=None,
        ),
    ] = None,
    docker_tag: Annotated[
        str | None,
        Field(
            description="New Docker image tag (Docker connectors only).",
            default=None,
        ),
    ] = None,
    custom_connector_type: Annotated[
        str,
        Field(
            description="Connector type: 'yaml' or 'docker'. Required.",
        ),
    ],
    pre_validate: Annotated[
        bool,
        Field(
            description="Whether to validate the manifest client-side before updating (YAML only).",
            default=True,
        ),
    ] = True,
) -> str:
    """Update a custom source definition in Airbyte Cloud.

    You must specify EXACTLY ONE of manifest_yaml or docker_tag, but not both.
    For YAML connectors: specify manifest_yaml
    For Docker connectors: specify docker_tag (updates tag only, not name)
    To rename a Docker connector, use rename_custom_source_definition instead.
    """
    try:
        workspace: CloudWorkspace = _get_cloud_workspace()
        definition = workspace.get_custom_source_definition(
            definition_id=definition_id,
            custom_connector_type=custom_connector_type,  # type: ignore[arg-type]
        )
        result = definition.update_definition(
            manifest_yaml=manifest_yaml,
            docker_tag=docker_tag,
            pre_validate=pre_validate,
        )
    except Exception as ex:
        return f"Failed to update custom source definition '{definition_id}': {ex}"
    else:
        if result.connector_type == "yaml":
            return (
                f"Successfully updated custom YAML source definition. "
                f"Name: {result.name}, version: {result.version or 'N/A'}"
            )
        return (
            f"Successfully updated custom Docker source definition. "
            f"Name: {result.name}, tag: {result.docker_image_tag}"
        )


def rename_custom_source_definition(
    definition_id: Annotated[
        str,
        Field(description="The ID of the definition to rename."),
    ],
    new_name: Annotated[
        str,
        Field(description="New display name for the connector."),
    ],
    custom_connector_type: Annotated[
        str,
        Field(
            description=(
                "Connector type: 'yaml' or 'docker'. " "Only Docker connectors can be renamed."
            ),
        ),
    ],
) -> str:
    """Rename a custom source definition in Airbyte Cloud.

    Note: Only Docker custom sources can be renamed. YAML custom sources
    cannot be renamed as their names are derived from the manifest.
    """
    try:
        workspace: CloudWorkspace = _get_cloud_workspace()
        definition = workspace.get_custom_source_definition(
            definition_id=definition_id,
            custom_connector_type=custom_connector_type,  # type: ignore[arg-type]
        )
        result = definition.rename(new_name=new_name)
    except Exception as ex:
        return f"Failed to rename custom source definition '{definition_id}': {ex}"
    else:
        return (
            f"Successfully renamed custom Docker source definition to '{result.name}' "
            f"(ID: {result.definition_id})"
        )


def publish_custom_destination_definition(
    name: Annotated[
        str,
        Field(description="The name for the custom connector definition."),
    ],
    docker_image: Annotated[
        str,
        Field(description="Docker repository (e.g., 'airbyte/destination-custom')."),
    ],
    docker_tag: Annotated[
        str,
        Field(description="Docker image tag (e.g., '1.0.0')."),
    ],
    *,
    documentation_url: Annotated[
        str | None,
        Field(
            description="Optional URL to connector documentation.",
            default=None,
        ),
    ] = None,
    unique: Annotated[
        bool,
        Field(
            description="Whether to require a unique name.",
            default=True,
        ),
    ] = True,
) -> str:
    """Publish a custom destination connector definition to Airbyte Cloud.

    Currently only Docker-based custom destinations are supported.
    """
    try:
        workspace: CloudWorkspace = _get_cloud_workspace()
        result = workspace.publish_custom_destination_definition(
            name=name,
            docker_image=docker_image,
            docker_tag=docker_tag,
            documentation_url=documentation_url,
            unique=unique,
        )
    except Exception as ex:
        return f"Failed to publish custom destination definition '{name}': {ex}"
    else:
        return (
            f"Successfully published custom Docker destination definition '{name}' "
            f"with ID '{result.definition_id}' "
            f"({result.docker_repository}:{result.docker_image_tag})"
        )


def list_custom_destination_definitions() -> list[dict[str, Any]]:
    """List all custom destination definitions in the Airbyte Cloud workspace."""
    workspace: CloudWorkspace = _get_cloud_workspace()
    definitions = workspace.list_custom_destination_definitions()

    return [
        {
            "definition_id": d.definition_id,
            "name": d.name,
            "docker_repository": d.docker_repository,
            "docker_image_tag": d.docker_image_tag,
            "documentation_url": d.documentation_url,
        }
        for d in definitions
    ]


def update_custom_destination_definition(
    definition_id: Annotated[
        str,
        Field(description="The ID of the definition to update."),
    ],
    name: Annotated[
        str,
        Field(description="New name for the definition."),
    ],
    docker_tag: Annotated[
        str,
        Field(description="New Docker image tag."),
    ],
) -> str:
    """Update a custom destination definition in Airbyte Cloud."""
    try:
        workspace: CloudWorkspace = _get_cloud_workspace()
        definition = workspace.get_custom_destination_definition(definition_id=definition_id)
        result = definition.update_definition(
            name=name,
            docker_tag=docker_tag,
        )
    except Exception as ex:
        return f"Failed to update custom destination definition '{definition_id}': {ex}"
    else:
        return (
            f"Successfully updated custom Docker destination definition. "
            f"Name: {result.name}, tag: {result.docker_image_tag}"
        )


def register_cloud_ops_tools(app: FastMCP) -> None:
    """@private Register tools with the FastMCP app.

    This is an internal function and should not be called directly.

    Tools are filtered based on mode settings:
    - AIRBYTE_CLOUD_MCP_READONLY_MODE=1: Only read-only tools are registered
    - AIRBYTE_CLOUD_MCP_SAFE_MODE=1: All tools are registered, but destructive
      operations are protected by runtime session checks
    """
<<<<<<< HEAD
    app.tool(check_airbyte_cloud_workspace)
    app.tool(deploy_source_to_cloud)
    app.tool(deploy_destination_to_cloud)
    app.tool(deploy_noop_destination_to_cloud)
    app.tool(create_connection_on_cloud)
    app.tool(run_cloud_sync)
    app.tool(get_cloud_sync_status)
    app.tool(get_cloud_sync_logs)
    app.tool(list_deployed_cloud_source_connectors)
    app.tool(list_deployed_cloud_destination_connectors)
    app.tool(list_deployed_cloud_connections)
    app.tool(publish_custom_source_definition)
    app.tool(list_custom_source_definitions)
    app.tool(update_custom_source_definition)
    app.tool(rename_custom_source_definition)
    app.tool(publish_custom_destination_definition)
    app.tool(list_custom_destination_definitions)
    app.tool(update_custom_destination_definition)
=======
    register_tools(app, domain="cloud")
>>>>>>> f1cb667f
<|MERGE_RESOLUTION|>--- conflicted
+++ resolved
@@ -2,11 +2,7 @@
 """Airbyte Cloud MCP operations."""
 
 from pathlib import Path
-<<<<<<< HEAD
-from typing import Annotated, Any
-=======
 from typing import Annotated, Any, cast
->>>>>>> f1cb667f
 
 from fastmcp import FastMCP
 from pydantic import BaseModel, Field
@@ -1141,333 +1137,6 @@
     )
 
 
-def publish_custom_source_definition(
-    name: Annotated[
-        str,
-        Field(description="The name for the custom connector definition."),
-    ],
-    *,
-    manifest_yaml: Annotated[
-        dict | str | None,
-        Field(
-            description=(
-                "The Low-code CDK manifest as a dict or YAML string. "
-                "Required for YAML connectors. Mutually exclusive with docker_image."
-            ),
-            default=None,
-        ),
-    ] = None,
-    docker_image: Annotated[
-        str | None,
-        Field(
-            description=(
-                "Docker repository (e.g., 'airbyte/source-custom'). "
-                "Required for Docker connectors."
-            ),
-            default=None,
-        ),
-    ] = None,
-    docker_tag: Annotated[
-        str | None,
-        Field(
-            description=(
-                "Docker image tag (e.g., '1.0.0'). " "Required when docker_image is specified."
-            ),
-            default=None,
-        ),
-    ] = None,
-    documentation_url: Annotated[
-        str | None,
-        Field(
-            description="Optional URL to connector documentation (Docker only).",
-            default=None,
-        ),
-    ] = None,
-    unique: Annotated[
-        bool,
-        Field(
-            description="Whether to require a unique name.",
-            default=True,
-        ),
-    ] = True,
-    pre_validate: Annotated[
-        bool,
-        Field(
-            description=(
-                "Whether to validate the manifest client-side " "before publishing (YAML only)."
-            ),
-            default=True,
-        ),
-    ] = True,
-) -> str:
-    """Publish a custom source connector definition to Airbyte Cloud.
-
-    Supports both YAML (declarative) and Docker-based custom source definitions.
-    You must specify EITHER manifest_yaml OR docker_image + docker_tag, but not both.
-    """
-    try:
-        workspace: CloudWorkspace = _get_cloud_workspace()
-        result = workspace.publish_custom_source_definition(
-            name=name,
-            manifest_yaml=manifest_yaml,
-            docker_image=docker_image,
-            docker_tag=docker_tag,
-            documentation_url=documentation_url,
-            unique=unique,
-            pre_validate=pre_validate,
-        )
-    except Exception as ex:
-        return f"Failed to publish custom source definition '{name}': {ex}"
-    else:
-        if result.connector_type == "yaml":
-            return (
-                f"Successfully published custom YAML source definition '{name}' "
-                f"with ID '{result.definition_id}' (version {result.version or 'N/A'})"
-            )
-        return (
-            f"Successfully published custom Docker source definition '{name}' "
-            f"with ID '{result.definition_id}' "
-            f"({result.docker_repository}:{result.docker_image_tag})"
-        )
-
-
-def list_custom_source_definitions(
-    custom_connector_type: Annotated[
-        str,
-        Field(
-            description="Connector type to list: 'yaml' or 'docker'. Required.",
-        ),
-    ],
-) -> list[dict[str, Any]]:
-    """List custom source definitions in the Airbyte Cloud workspace.
-
-    You must specify the connector type to list - either 'yaml' or 'docker'.
-    """
-    workspace: CloudWorkspace = _get_cloud_workspace()
-    definitions = workspace.list_custom_source_definitions(
-        custom_connector_type=custom_connector_type,  # type: ignore[arg-type]
-    )
-
-    return [
-        {
-            "definition_id": d.definition_id,
-            "name": d.name,
-            "connector_type": d.connector_type,
-            "manifest": d.manifest,
-            "version": d.version,
-            "docker_repository": d.docker_repository,
-            "docker_image_tag": d.docker_image_tag,
-            "documentation_url": d.documentation_url,
-        }
-        for d in definitions
-    ]
-
-
-def update_custom_source_definition(
-    definition_id: Annotated[
-        str,
-        Field(description="The ID of the definition to update."),
-    ],
-    *,
-    manifest_yaml: Annotated[
-        str | Path | None,
-        Field(
-            description="New manifest as YAML string or file path (YAML connectors only).",
-            default=None,
-        ),
-    ] = None,
-    docker_tag: Annotated[
-        str | None,
-        Field(
-            description="New Docker image tag (Docker connectors only).",
-            default=None,
-        ),
-    ] = None,
-    custom_connector_type: Annotated[
-        str,
-        Field(
-            description="Connector type: 'yaml' or 'docker'. Required.",
-        ),
-    ],
-    pre_validate: Annotated[
-        bool,
-        Field(
-            description="Whether to validate the manifest client-side before updating (YAML only).",
-            default=True,
-        ),
-    ] = True,
-) -> str:
-    """Update a custom source definition in Airbyte Cloud.
-
-    You must specify EXACTLY ONE of manifest_yaml or docker_tag, but not both.
-    For YAML connectors: specify manifest_yaml
-    For Docker connectors: specify docker_tag (updates tag only, not name)
-    To rename a Docker connector, use rename_custom_source_definition instead.
-    """
-    try:
-        workspace: CloudWorkspace = _get_cloud_workspace()
-        definition = workspace.get_custom_source_definition(
-            definition_id=definition_id,
-            custom_connector_type=custom_connector_type,  # type: ignore[arg-type]
-        )
-        result = definition.update_definition(
-            manifest_yaml=manifest_yaml,
-            docker_tag=docker_tag,
-            pre_validate=pre_validate,
-        )
-    except Exception as ex:
-        return f"Failed to update custom source definition '{definition_id}': {ex}"
-    else:
-        if result.connector_type == "yaml":
-            return (
-                f"Successfully updated custom YAML source definition. "
-                f"Name: {result.name}, version: {result.version or 'N/A'}"
-            )
-        return (
-            f"Successfully updated custom Docker source definition. "
-            f"Name: {result.name}, tag: {result.docker_image_tag}"
-        )
-
-
-def rename_custom_source_definition(
-    definition_id: Annotated[
-        str,
-        Field(description="The ID of the definition to rename."),
-    ],
-    new_name: Annotated[
-        str,
-        Field(description="New display name for the connector."),
-    ],
-    custom_connector_type: Annotated[
-        str,
-        Field(
-            description=(
-                "Connector type: 'yaml' or 'docker'. " "Only Docker connectors can be renamed."
-            ),
-        ),
-    ],
-) -> str:
-    """Rename a custom source definition in Airbyte Cloud.
-
-    Note: Only Docker custom sources can be renamed. YAML custom sources
-    cannot be renamed as their names are derived from the manifest.
-    """
-    try:
-        workspace: CloudWorkspace = _get_cloud_workspace()
-        definition = workspace.get_custom_source_definition(
-            definition_id=definition_id,
-            custom_connector_type=custom_connector_type,  # type: ignore[arg-type]
-        )
-        result = definition.rename(new_name=new_name)
-    except Exception as ex:
-        return f"Failed to rename custom source definition '{definition_id}': {ex}"
-    else:
-        return (
-            f"Successfully renamed custom Docker source definition to '{result.name}' "
-            f"(ID: {result.definition_id})"
-        )
-
-
-def publish_custom_destination_definition(
-    name: Annotated[
-        str,
-        Field(description="The name for the custom connector definition."),
-    ],
-    docker_image: Annotated[
-        str,
-        Field(description="Docker repository (e.g., 'airbyte/destination-custom')."),
-    ],
-    docker_tag: Annotated[
-        str,
-        Field(description="Docker image tag (e.g., '1.0.0')."),
-    ],
-    *,
-    documentation_url: Annotated[
-        str | None,
-        Field(
-            description="Optional URL to connector documentation.",
-            default=None,
-        ),
-    ] = None,
-    unique: Annotated[
-        bool,
-        Field(
-            description="Whether to require a unique name.",
-            default=True,
-        ),
-    ] = True,
-) -> str:
-    """Publish a custom destination connector definition to Airbyte Cloud.
-
-    Currently only Docker-based custom destinations are supported.
-    """
-    try:
-        workspace: CloudWorkspace = _get_cloud_workspace()
-        result = workspace.publish_custom_destination_definition(
-            name=name,
-            docker_image=docker_image,
-            docker_tag=docker_tag,
-            documentation_url=documentation_url,
-            unique=unique,
-        )
-    except Exception as ex:
-        return f"Failed to publish custom destination definition '{name}': {ex}"
-    else:
-        return (
-            f"Successfully published custom Docker destination definition '{name}' "
-            f"with ID '{result.definition_id}' "
-            f"({result.docker_repository}:{result.docker_image_tag})"
-        )
-
-
-def list_custom_destination_definitions() -> list[dict[str, Any]]:
-    """List all custom destination definitions in the Airbyte Cloud workspace."""
-    workspace: CloudWorkspace = _get_cloud_workspace()
-    definitions = workspace.list_custom_destination_definitions()
-
-    return [
-        {
-            "definition_id": d.definition_id,
-            "name": d.name,
-            "docker_repository": d.docker_repository,
-            "docker_image_tag": d.docker_image_tag,
-            "documentation_url": d.documentation_url,
-        }
-        for d in definitions
-    ]
-
-
-def update_custom_destination_definition(
-    definition_id: Annotated[
-        str,
-        Field(description="The ID of the definition to update."),
-    ],
-    name: Annotated[
-        str,
-        Field(description="New name for the definition."),
-    ],
-    docker_tag: Annotated[
-        str,
-        Field(description="New Docker image tag."),
-    ],
-) -> str:
-    """Update a custom destination definition in Airbyte Cloud."""
-    try:
-        workspace: CloudWorkspace = _get_cloud_workspace()
-        definition = workspace.get_custom_destination_definition(definition_id=definition_id)
-        result = definition.update_definition(
-            name=name,
-            docker_tag=docker_tag,
-        )
-    except Exception as ex:
-        return f"Failed to update custom destination definition '{definition_id}': {ex}"
-    else:
-        return (
-            f"Successfully updated custom Docker destination definition. "
-            f"Name: {result.name}, tag: {result.docker_image_tag}"
-        )
-
-
 def register_cloud_ops_tools(app: FastMCP) -> None:
     """@private Register tools with the FastMCP app.
 
@@ -1478,25 +1147,4 @@
     - AIRBYTE_CLOUD_MCP_SAFE_MODE=1: All tools are registered, but destructive
       operations are protected by runtime session checks
     """
-<<<<<<< HEAD
-    app.tool(check_airbyte_cloud_workspace)
-    app.tool(deploy_source_to_cloud)
-    app.tool(deploy_destination_to_cloud)
-    app.tool(deploy_noop_destination_to_cloud)
-    app.tool(create_connection_on_cloud)
-    app.tool(run_cloud_sync)
-    app.tool(get_cloud_sync_status)
-    app.tool(get_cloud_sync_logs)
-    app.tool(list_deployed_cloud_source_connectors)
-    app.tool(list_deployed_cloud_destination_connectors)
-    app.tool(list_deployed_cloud_connections)
-    app.tool(publish_custom_source_definition)
-    app.tool(list_custom_source_definitions)
-    app.tool(update_custom_source_definition)
-    app.tool(rename_custom_source_definition)
-    app.tool(publish_custom_destination_definition)
-    app.tool(list_custom_destination_definitions)
-    app.tool(update_custom_destination_definition)
-=======
-    register_tools(app, domain="cloud")
->>>>>>> f1cb667f
+    register_tools(app, domain="cloud")