--- conflicted
+++ resolved
@@ -8,10 +8,7 @@
 from typing import Annotated, Any, Literal
 
 import requests
-<<<<<<< HEAD
 import yaml
-=======
->>>>>>> 782b1f2a
 from fastmcp import FastMCP
 from pydantic import BaseModel, Field
 from typing_extensions import Self
@@ -178,7 +175,6 @@
     )
 
 
-<<<<<<< HEAD
 def _manifest_url_for(connector_name: str) -> str:
     """Get the expected URL of the manifest.yaml file for a connector.
 
@@ -298,14 +294,11 @@
     return docs_urls
 
 
-=======
->>>>>>> 782b1f2a
 @mcp_tool(
     domain="registry",
     read_only=True,
     idempotent=True,
 )
-<<<<<<< HEAD
 def get_api_docs_urls(
     connector_name: Annotated[
         str,
@@ -362,7 +355,13 @@
             unique_docs_urls.append(doc_url)
 
     return unique_docs_urls
-=======
+
+
+@mcp_tool(
+    domain="registry",
+    read_only=True,
+    idempotent=True,
+)
 def get_connector_version_history(
     connector_name: Annotated[
         str,
@@ -421,7 +420,6 @@
         if limit is not None and limit > 0:
             return versions[:limit]
         return versions
->>>>>>> 782b1f2a
 
 
 def register_connector_registry_tools(app: FastMCP) -> None:
