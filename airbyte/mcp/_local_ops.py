--- conflicted
+++ resolved
@@ -230,15 +230,11 @@
     config_secret_name: Annotated[
         str | None,
         Field(description="The name of the secret containing the configuration."),
-<<<<<<< HEAD
-    ],
+    ] = None,
     override_execution_mode: Annotated[
         Literal["docker", "python", "yaml", "auto"],
         Field(description="Optionally override the execution method to use for the connector."),
     ] = "auto",
-=======
-    ] = None,
->>>>>>> 721f26cc
 ) -> dict[str, Any]:
     """List all properties for a specific stream in a source connector."""
     source: Source = _get_mcp_source(
