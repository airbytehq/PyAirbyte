# Copyright (c) 2023 Airbyte, Inc., all rights reserved.
"""A Snowflake implementation of the SQL processor."""

from __future__ import annotations

from concurrent.futures import ThreadPoolExecutor
from textwrap import dedent, indent
from typing import TYPE_CHECKING

import sqlalchemy
from overrides import overrides
from pydantic import Field
from snowflake import connector
from snowflake.sqlalchemy import URL, VARIANT

from airbyte import exceptions as exc
from airbyte._future_cdk import SqlProcessorBase
from airbyte._future_cdk.sql_processor import SqlConfig
from airbyte._processors.file.jsonl import JsonlWriter
from airbyte.constants import DEFAULT_CACHE_SCHEMA_NAME
from airbyte.secrets.base import SecretString
from airbyte.types import SQLTypeConverter


if TYPE_CHECKING:
    from pathlib import Path

    from sqlalchemy.engine import Connection


MAX_UPLOAD_THREADS = 8


class SnowflakeConfig(SqlConfig):
    """Configuration for the Snowflake cache."""

    account: str
    username: str
    password: SecretString
    warehouse: str
    database: str
    role: str
    schema_name: str = Field(default=DEFAULT_CACHE_SCHEMA_NAME)

    @overrides
    def get_database_name(self) -> str:
        """Return the name of the database."""
        return self.database

    @overrides
    def get_sql_alchemy_url(self) -> SecretString:
        """Return the SQLAlchemy URL to use."""
        return SecretString(
            URL(
                account=self.account,
                user=self.username,
                password=self.password,
                database=self.database,
                warehouse=self.warehouse,
                schema=self.schema_name,
                role=self.role,
            )
        )

    def get_vendor_client(self) -> object:
        """Return the Snowflake connection object."""
        return connector.connect(
            user=self.username,
            password=self.password,
            account=self.account,
            warehouse=self.warehouse,
            database=self.database,
            schema=self.schema_name,
            role=self.role,
        )


class SnowflakeTypeConverter(SQLTypeConverter):
    """A class to convert types for Snowflake."""

    @overrides
    def to_sql_type(
        self,
        json_schema_property_def: dict[str, str | dict | list],
    ) -> sqlalchemy.types.TypeEngine:
        """Convert a value to a SQL type.

        We first call the parent class method to get the type. Then if the type JSON, we
        replace it with VARIANT.
        """
        sql_type = super().to_sql_type(json_schema_property_def)
        if isinstance(sql_type, sqlalchemy.types.JSON):
            return VARIANT()

        return sql_type

    @staticmethod
    def get_json_type() -> sqlalchemy.types.TypeEngine:
        """Get the type to use for nested JSON data."""
        return VARIANT()


class SnowflakeSqlProcessor(SqlProcessorBase):
    """A Snowflake implementation of the cache."""

    file_writer_class = JsonlWriter
    type_converter_class: type[SnowflakeTypeConverter] = SnowflakeTypeConverter
    supports_merge_insert = True
    sql_config: SnowflakeConfig

    @overrides
    def _write_files_to_new_table(
        self,
        files: list[Path],
        stream_name: str,
        batch_id: str,
    ) -> str:
        """Write files to a new table."""
        temp_table_name = self._create_table_for_loading(
            stream_name=stream_name,
            batch_id=batch_id,
        )
        internal_sf_stage_name = f"@%{temp_table_name}"

        def path_str(path: Path) -> str:
            return str(path.absolute()).replace("\\", "\\\\")

<<<<<<< HEAD
        def upload_file(file_path: str) -> None:
=======
        def upload_file(file_path: Path) -> None:
>>>>>>> 1acd6dfa
            query = f"PUT 'file://{path_str(file_path)}' {internal_sf_stage_name};"
            self._execute_sql(query)

        # Upload files in parallel
        with ThreadPoolExecutor(max_workers=MAX_UPLOAD_THREADS) as executor:
<<<<<<< HEAD
            executor.map(upload_file, files)
=======
            try:
                executor.map(upload_file, files)
            except Exception as e:
                raise exc.PyAirbyteInternalError(
                    message="Failed to upload batch files to Snowflake.",
                    context={"files": [str(f) for f in files]},
                ) from e
>>>>>>> 1acd6dfa

        columns_list = [
            self._quote_identifier(c)
            for c in list(self._get_sql_column_definitions(stream_name).keys())
        ]
        files_list = ", ".join([f"'{f.name}'" for f in files])
        columns_list_str: str = indent("\n, ".join(columns_list), " " * 12)
        variant_cols_str: str = ("\n" + " " * 21 + ", ").join([f"$1:{col}" for col in columns_list])
        copy_statement = dedent(
            f"""
            COPY INTO {temp_table_name}
            (
                {columns_list_str}
            )
            FROM (
                SELECT {variant_cols_str}
                FROM {internal_sf_stage_name}
            )
            FILES = ( {files_list} )
            FILE_FORMAT = ( TYPE = JSON, COMPRESSION = GZIP )
            ;
            """
        )
        self._execute_sql(copy_statement)
        return temp_table_name

    @overrides
    def _init_connection_settings(self, connection: Connection) -> None:
        """We set Snowflake-specific settings for the session.

        This sets QUOTED_IDENTIFIERS_IGNORE_CASE setting to True, which is necessary because
        Snowflake otherwise will treat quoted table and column references as case-sensitive.
        More info: https://docs.snowflake.com/en/sql-reference/identifiers-syntax

        This also sets MULTI_STATEMENT_COUNT to 0, which allows multi-statement commands.
        """
        connection.execute(
            """
            ALTER SESSION SET
            QUOTED_IDENTIFIERS_IGNORE_CASE = TRUE
            MULTI_STATEMENT_COUNT = 0
            """
        )<|MERGE_RESOLUTION|>--- conflicted
+++ resolved
@@ -125,19 +125,12 @@
         def path_str(path: Path) -> str:
             return str(path.absolute()).replace("\\", "\\\\")
 
-<<<<<<< HEAD
-        def upload_file(file_path: str) -> None:
-=======
         def upload_file(file_path: Path) -> None:
->>>>>>> 1acd6dfa
             query = f"PUT 'file://{path_str(file_path)}' {internal_sf_stage_name};"
             self._execute_sql(query)
 
         # Upload files in parallel
         with ThreadPoolExecutor(max_workers=MAX_UPLOAD_THREADS) as executor:
-<<<<<<< HEAD
-            executor.map(upload_file, files)
-=======
             try:
                 executor.map(upload_file, files)
             except Exception as e:
@@ -145,7 +138,6 @@
                     message="Failed to upload batch files to Snowflake.",
                     context={"files": [str(f) for f in files]},
                 ) from e
->>>>>>> 1acd6dfa
 
         columns_list = [
             self._quote_identifier(c)
