--- conflicted
+++ resolved
@@ -901,17 +901,8 @@
         self,
         table_name: str,
     ) -> bool:
-<<<<<<< HEAD
-        """Return true if the given table exists."""
-        return table_name in self._get_tables_list()
-=======
         """Return true if the given table exists.
 
         Subclasses may override this method to provide a more efficient implementation.
         """
-        return table_name in self._get_tables_list()
-
-    @abc.abstractmethod
-    def _get_telemetry_info(self) -> CacheTelemetryInfo:
-        pass
->>>>>>> 4360c7b0
+        return table_name in self._get_tables_list()