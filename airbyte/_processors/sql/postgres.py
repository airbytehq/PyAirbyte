--- conflicted
+++ resolved
@@ -82,13 +82,8 @@
     file_writer_class = JsonlWriter
     sql_config: PostgresConfig
 
-<<<<<<< HEAD
     normalizer = PostgresNormalizer  # pyrefly: ignore[bad-override]
-    """A Postgres-specific name normalizer for table and column name normalization."""
-=======
-    normalizer = PostgresNormalizer
     """A Postgres-specific name normalizer for table and column name normalization."""
 
     type_converter_class = PostgresTypeConverter
-    """A Postgres-specific type converter that uses JSONB for JSON data."""
->>>>>>> 75b96ced
+    """A Postgres-specific type converter that uses JSONB for JSON data."""