--- conflicted
+++ resolved
@@ -164,6 +164,11 @@
         This method is called by the source when it is initialized.
         """
         self._source_name = source_name
+        self.file_writer.register_source(
+            source_name,
+            incoming_source_catalog,
+            stream_names=stream_names,
+        )
         self._ensure_schema_exists()
         super().register_source(
             source_name,
@@ -893,36 +898,6 @@
         """Return true if the given table exists."""
         return table_name in self._get_tables_list()
 
-<<<<<<< HEAD
-=======
-    @overrides
-    def register_source(
-        self,
-        source_name: str,
-        incoming_source_catalog: ConfiguredAirbyteCatalog,
-        stream_names: set[str],
-    ) -> None:
-        """Register the source with the cache.
-
-        We use stream_names to determine which streams will receive data, and
-        we only register the stream if is expected to receive data.
-
-        This method is called by the source when it is initialized.
-        """
-        self._source_name = source_name
-        self.file_writer.register_source(
-            source_name,
-            incoming_source_catalog,
-            stream_names=stream_names,
-        )
-        self._ensure_schema_exists()
-        super().register_source(
-            source_name,
-            incoming_source_catalog,
-            stream_names=stream_names,
-        )
-
->>>>>>> 81d1b9c4
     @property
     @overrides
     def _streams_with_data(self) -> set[str]:
