--- conflicted
+++ resolved
@@ -4,11 +4,7 @@
 from __future__ import annotations
 
 from pathlib import Path
-<<<<<<< HEAD
-from typing import IO, TYPE_CHECKING, Any, Optional, final
-=======
-from typing import TYPE_CHECKING, Any, final
->>>>>>> fc18d0a8
+from typing import IO, TYPE_CHECKING, Any, final
 
 import pandas as pd
 import pyarrow as pa
