--- conflicted
+++ resolved
@@ -6,8 +6,7 @@
 
 from overrides import overrides
 
-<<<<<<< HEAD
-from airbyte._file_writers import ParquetWriter, ParquetWriterConfig
+from airbyte._file_writers import JsonlWriter, JsonlWriterConfig
 from airbyte.caches.base import SQLCacheBase, SQLCacheInstanceBase
 from airbyte.telemetry import CacheTelemetryInfo
 
@@ -15,7 +14,7 @@
 class PostgresCacheInstance(SQLCacheInstanceBase):
     """A Postgres implementation of the cache.
 
-    Parquet is used for local file storage before bulk loading.
+    Jsonl is used for local file storage before bulk loading.
     Unlike the Snowflake implementation, we can't use the COPY command to load data
     so we insert as values instead.
 
@@ -23,7 +22,7 @@
     or another import method. (Relatively low priority, since for now it works fine as-is.)
     """
 
-    file_writer_class = ParquetWriter
+    file_writer_class = JsonlWriter
     supports_merge_insert = False  # TODO: Add native implementation for merge insert
 
     @overrides
@@ -31,15 +30,7 @@
         return CacheTelemetryInfo("postgres")
 
 
-class PostgresCache(SQLCacheBase, ParquetWriterConfig):
-=======
-from airbyte._file_writers import JsonlWriter, JsonlWriterConfig
-from airbyte.caches.base import SQLCacheBase, SQLCacheConfigBase
-from airbyte.telemetry import CacheTelemetryInfo
-
-
-class PostgresCacheConfig(SQLCacheConfigBase, JsonlWriterConfig):
->>>>>>> 81d1b9c4
+class PostgresCache(SQLCacheBase, JsonlWriterConfig):
     """Configuration for the Postgres cache.
 
     Also inherits config from the JsonlWriter, which is responsible for writing files to disk.
@@ -53,8 +44,6 @@
 
     _sql_processor_class = PostgresCacheInstance
 
-    # Already defined in base class: `schema_name`
-
     @overrides
     def get_sql_alchemy_url(self) -> str:
         """Return the SQLAlchemy URL to use."""
@@ -63,28 +52,4 @@
     @overrides
     def get_database_name(self) -> str:
         """Return the name of the database."""
-<<<<<<< HEAD
-        return self.database
-=======
-        return self.database
-
-
-class PostgresCache(SQLCacheBase):
-    """A Postgres implementation of the cache.
-
-    Parquet is used for local file storage before bulk loading.
-    Unlike the Snowflake implementation, we can't use the COPY command to load data
-    so we insert as values instead.
-
-    TOOD: Add optimized bulk load path for Postgres. Could use an alternate file writer
-    or another import method. (Relatively low priority, since for now it works fine as-is.)
-    """
-
-    config_class = PostgresCacheConfig
-    file_writer_class = JsonlWriter
-    supports_merge_insert = False  # TODO: Add native implementation for merge insert
-
-    @overrides
-    def get_telemetry_info(self) -> CacheTelemetryInfo:
-        return CacheTelemetryInfo("postgres")
->>>>>>> 81d1b9c4
+        return self.database