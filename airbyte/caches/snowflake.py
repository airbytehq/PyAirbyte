# Copyright (c) 2023 Airbyte, Inc., all rights reserved.

"""A Snowflake implementation of the cache."""

from __future__ import annotations

from textwrap import dedent, indent
from typing import TYPE_CHECKING

import sqlalchemy
from overrides import overrides
from snowflake.sqlalchemy import URL, VARIANT

from airbyte._file_writers import JsonlWriter, JsonlWriterConfig
from airbyte.caches.base import (
    RecordDedupeMode,
    SQLCacheBase,
    SQLCacheInstanceBase,
)
from airbyte.telemetry import CacheTelemetryInfo
from airbyte.types import SQLTypeConverter


if TYPE_CHECKING:
    from pathlib import Path

    from sqlalchemy.engine import Connection


<<<<<<< HEAD
=======
class SnowflakeCacheConfig(SQLCacheConfigBase, JsonlWriterConfig):
    """Configuration for the Snowflake cache.

    Also inherits config from the JsonlWriter, which is responsible for writing files to disk.
    """

    account: str
    username: str
    password: str
    warehouse: str
    database: str
    role: str

    dedupe_mode = RecordDedupeMode.APPEND

    # Already defined in base class:
    # schema_name: str

    @overrides
    def get_sql_alchemy_url(self) -> str:
        """Return the SQLAlchemy URL to use."""
        return str(
            URL(
                account=self.account,
                user=self.username,
                password=self.password,
                database=self.database,
                warehouse=self.warehouse,
                schema=self.schema_name,
                role=self.role,
            )
        )

    def get_database_name(self) -> str:
        """Return the name of the database."""
        return self.database
>>>>>>> 81d1b9c4


class SnowflakeTypeConverter(SQLTypeConverter):
    """A class to convert types for Snowflake."""

    @overrides
    def to_sql_type(
        self,
        json_schema_property_def: dict[str, str | dict | list],
    ) -> sqlalchemy.types.TypeEngine:
        """Convert a value to a SQL type.

        We first call the parent class method to get the type. Then if the type JSON, we
        replace it with VARIANT.
        """
        sql_type = super().to_sql_type(json_schema_property_def)
        if isinstance(sql_type, sqlalchemy.types.JSON):
            return VARIANT()

        return sql_type


class SnowflakeSQLCacheInstance(SQLCacheInstanceBase):
    """A Snowflake implementation of the cache.

    Parquet is used for local file storage before bulk loading.
    """

<<<<<<< HEAD
    file_writer_class = ParquetWriter
=======
    config_class = SnowflakeCacheConfig
    file_writer_class = JsonlWriter
>>>>>>> 81d1b9c4
    type_converter_class = SnowflakeTypeConverter

    @overrides
    def _write_files_to_new_table(
        self,
        files: list[Path],
        stream_name: str,
        batch_id: str,
    ) -> str:
        """Write files to a new table."""
        temp_table_name = self._create_table_for_loading(
            stream_name=stream_name,
            batch_id=batch_id,
        )
        internal_sf_stage_name = f"@%{temp_table_name}"
        put_files_statements = "\n".join(
            [
                f"PUT 'file://{file_path.absolute()!s}' {internal_sf_stage_name};"
                for file_path in files
            ]
        )
        self._execute_sql(put_files_statements)

        columns_list = [
            self._quote_identifier(c)
            for c in list(self._get_sql_column_definitions(stream_name).keys())
        ]
        files_list = ", ".join([f"'{f.name}'" for f in files])
        columns_list_str: str = indent("\n, ".join(columns_list), " " * 12)
        variant_cols_str: str = ("\n" + " " * 21 + ", ").join([f"$1:{col}" for col in columns_list])
        copy_statement = dedent(
            f"""
            COPY INTO {temp_table_name}
            (
                {columns_list_str}
            )
            FROM (
                SELECT {variant_cols_str}
                FROM {internal_sf_stage_name}
            )
            FILES = ( {files_list} )
            FILE_FORMAT = ( TYPE = JSON )
            ;
            """
        )
        self._execute_sql(copy_statement)
        return temp_table_name

    @overrides
    def _init_connection_settings(self, connection: Connection) -> None:
        """We set Snowflake-specific settings for the session.

        This sets QUOTED_IDENTIFIERS_IGNORE_CASE setting to True, which is necessary because
        Snowflake otherwise will treat quoted table and column references as case-sensitive.
        More info: https://docs.snowflake.com/en/sql-reference/identifiers-syntax

        This also sets MULTI_STATEMENT_COUNT to 0, which allows multi-statement commands.
        """
        connection.execute(
            """
            ALTER SESSION SET
            QUOTED_IDENTIFIERS_IGNORE_CASE = TRUE
            MULTI_STATEMENT_COUNT = 0
            """
        )

    @overrides
    def _get_telemetry_info(self) -> CacheTelemetryInfo:
        return CacheTelemetryInfo("snowflake")


class SnowflakeCache(SQLCacheBase, ParquetWriterConfig):
    """Configuration for the Snowflake cache.

    Also inherits config from the ParquetWriter, which is responsible for writing files to disk.
    """

    account: str
    username: str
    password: str
    warehouse: str
    database: str
    role: str

    dedupe_mode = RecordDedupeMode.APPEND

    _sql_processor_class = SnowflakeSQLCacheInstance

    # Already defined in base class:
    # schema_name: str

    @overrides
    def get_sql_alchemy_url(self) -> str:
        """Return the SQLAlchemy URL to use."""
        return str(
            URL(
                account=self.account,
                user=self.username,
                password=self.password,
                database=self.database,
                warehouse=self.warehouse,
                schema=self.schema_name,
                role=self.role,
            )
        )

    @overrides
    def get_database_name(self) -> str:
        """Return the name of the database."""
        return self.database<|MERGE_RESOLUTION|>--- conflicted
+++ resolved
@@ -27,46 +27,6 @@
     from sqlalchemy.engine import Connection
 
 
-<<<<<<< HEAD
-=======
-class SnowflakeCacheConfig(SQLCacheConfigBase, JsonlWriterConfig):
-    """Configuration for the Snowflake cache.
-
-    Also inherits config from the JsonlWriter, which is responsible for writing files to disk.
-    """
-
-    account: str
-    username: str
-    password: str
-    warehouse: str
-    database: str
-    role: str
-
-    dedupe_mode = RecordDedupeMode.APPEND
-
-    # Already defined in base class:
-    # schema_name: str
-
-    @overrides
-    def get_sql_alchemy_url(self) -> str:
-        """Return the SQLAlchemy URL to use."""
-        return str(
-            URL(
-                account=self.account,
-                user=self.username,
-                password=self.password,
-                database=self.database,
-                warehouse=self.warehouse,
-                schema=self.schema_name,
-                role=self.role,
-            )
-        )
-
-    def get_database_name(self) -> str:
-        """Return the name of the database."""
-        return self.database
->>>>>>> 81d1b9c4
-
 
 class SnowflakeTypeConverter(SQLTypeConverter):
     """A class to convert types for Snowflake."""
@@ -94,12 +54,7 @@
     Parquet is used for local file storage before bulk loading.
     """
 
-<<<<<<< HEAD
-    file_writer_class = ParquetWriter
-=======
-    config_class = SnowflakeCacheConfig
     file_writer_class = JsonlWriter
->>>>>>> 81d1b9c4
     type_converter_class = SnowflakeTypeConverter
 
     @overrides
@@ -171,10 +126,10 @@
         return CacheTelemetryInfo("snowflake")
 
 
-class SnowflakeCache(SQLCacheBase, ParquetWriterConfig):
+class SnowflakeCache(SQLCacheBase, JsonlWriterConfig):
     """Configuration for the Snowflake cache.
 
-    Also inherits config from the ParquetWriter, which is responsible for writing files to disk.
+    Also inherits config from the JsonlWriterConfig, which is responsible for writing files to disk.
     """
 
     account: str
