--- conflicted
+++ resolved
@@ -26,13 +26,6 @@
 
 ipy_display: ModuleType | None
 try:
-<<<<<<< HEAD
-    from IPython import display as ipy_display  # type: ignore  # noqa: PGH003
-    IS_NOTEBOOK = True
-
-except ImportError:
-    ipy_display = None  # type: ignore  # noqa: PGH003  # Ignore type mismatch.
-=======
     # Default to IS_NOTEBOOK=False if a TTY is detected.
     IS_NOTEBOOK = not sys.stdout.isatty()
     ipy_display = importlib.import_module("IPython.display")
@@ -40,7 +33,6 @@
 except ImportError:
     # If IPython is not installed, then we're definitely not in a notebook.
     ipy_display = None
->>>>>>> 4360c7b0
     IS_NOTEBOOK = False
 
 
