--- conflicted
+++ resolved
@@ -14,21 +14,15 @@
 from airbyte._util import api_util, text_util
 from airbyte.cloud.connections import CloudConnection
 from airbyte.cloud.connectors import CloudDestination, CloudSource
-<<<<<<< HEAD
 from airbyte.cloud.sync_results import SyncResult
-=======
 from airbyte.destinations.base import Destination
 from airbyte.secrets.base import SecretString
->>>>>>> 7e65ab3c
 
 
 if TYPE_CHECKING:
     from collections.abc import Callable
 
-<<<<<<< HEAD
     from airbyte.destinations.base import Destination
-=======
->>>>>>> 7e65ab3c
     from airbyte.sources.base import Source
 
 
@@ -41,10 +35,6 @@
     """
 
     workspace_id: str
-<<<<<<< HEAD
-    api_key: str
-    api_root: str = api_util.CLOUD_API_ROOT
-=======
     client_id: SecretString
     client_secret: SecretString
     api_root: str = api_util.CLOUD_API_ROOT
@@ -53,7 +43,6 @@
         """Ensure that the client ID and secret are handled securely."""
         self.client_id = SecretString(self.client_id)
         self.client_secret = SecretString(self.client_secret)
->>>>>>> 7e65ab3c
 
     @property
     def workspace_url(self) -> str | None:
@@ -112,20 +101,6 @@
                     resource_name=name,
                 )
 
-<<<<<<< HEAD
-        if random_name_suffix:
-            name += f" (ID: {text_util.generate_random_suffix()})"
-
-        if unique:
-            existing = self.list_sources(name=name)
-            if existing:
-                raise exc.AirbyteDuplicateResourcesError(
-                    resource_type="destination",
-                    resource_name=name,
-                )
-
-=======
->>>>>>> 7e65ab3c
         deployed_source = api_util.create_source(
             name=name,
             api_root=self.api_root,
@@ -146,34 +121,12 @@
     def deploy_destination(
         self,
         name: str,
-<<<<<<< HEAD
-        destination: Destination,
-=======
         destination: Destination | dict[str, Any],
->>>>>>> 7e65ab3c
         *,
         unique: bool = True,
         random_name_suffix: bool = False,
     ) -> CloudDestination:
         """Deploy a destination to the workspace.
-<<<<<<< HEAD
-
-        Returns the newly deployed destination ID.
-
-        Args:
-            name: The name to use when deploying.
-            destination: The destination object to deploy.
-            unique: Whether to require a unique name. If `True`, duplicate names
-                are not allowed. Defaults to `True`.
-            random_name_suffix: Whether to append a random suffix to the name.
-        """
-        destination_configuration = destination.get_config().copy()
-        destination_configuration["destinationType"] = destination.name.replace("destination-", "")
-
-        if random_name_suffix:
-            name += f" (ID: {text_util.generate_random_suffix()})"
-
-=======
 
         Returns the newly deployed destination ID.
 
@@ -199,7 +152,6 @@
         if random_name_suffix:
             name += f" (ID: {text_util.generate_random_suffix()})"
 
->>>>>>> 7e65ab3c
         if unique:
             existing = self.list_destinations(name=name)
             if existing:
@@ -211,16 +163,10 @@
         deployed_destination = api_util.create_destination(
             name=name,
             api_root=self.api_root,
-<<<<<<< HEAD
-            api_key=self.api_key,
-            workspace_id=self.workspace_id,
-            config=destination_configuration,
-=======
             workspace_id=self.workspace_id,
             config=destination_conf_dict,  # Wants a dataclass but accepts dict
             client_id=self.client_id,
             client_secret=self.client_secret,
->>>>>>> 7e65ab3c
         )
         return CloudDestination(
             workspace=self,
@@ -235,11 +181,7 @@
 
         You can pass either the source ID `str` or a deployed `Source` object.
         """
-<<<<<<< HEAD
-        if not isinstance(source, str | CloudSource):
-=======
         if not isinstance(source, (str, CloudSource)):
->>>>>>> 7e65ab3c
             raise exc.PyAirbyteInputError(
                 message="Invalid source type.",
                 input_value=type(source).__name__,
@@ -248,12 +190,8 @@
         api_util.delete_source(
             source_id=source.connector_id if isinstance(source, CloudSource) else source,
             api_root=self.api_root,
-<<<<<<< HEAD
-            api_key=self.api_key,
-=======
-            client_id=self.client_id,
-            client_secret=self.client_secret,
->>>>>>> 7e65ab3c
+            client_id=self.client_id,
+            client_secret=self.client_secret,
         )
 
     # Deploy and delete destinations
@@ -266,11 +204,7 @@
 
         You can pass either the `Cache` class or the deployed destination ID as a `str`.
         """
-<<<<<<< HEAD
-        if not isinstance(destination, str | CloudDestination):
-=======
         if not isinstance(destination, (str, CloudDestination)):
->>>>>>> 7e65ab3c
             raise exc.PyAirbyteInputError(
                 message="Invalid destination type.",
                 input_value=type(destination).__name__,
@@ -292,10 +226,7 @@
         connection_name: str,
         *,
         source: CloudSource | str,
-<<<<<<< HEAD
-=======
         selected_streams: list[str],
->>>>>>> 7e65ab3c
         destination: CloudDestination | str,
         table_prefix: str | None = None,
     ) -> CloudConnection:
@@ -312,26 +243,6 @@
             selected_streams: The selected stream names to sync within the connection.
         """
         if not selected_streams:
-<<<<<<< HEAD
-            raise exc.PyAirbyteInputError(
-                guidance="You must provide `selected_streams` when creating a connection."
-            )
-
-        # Resolve source ID
-        source_id: str
-        source_id = source if isinstance(source, str) else source.connector_id
-
-        # destination is already deployed
-        destination_id = destination if isinstance(destination, str) else destination.connector_id
-        if not selected_streams:
-            raise exc.PyAirbyteInputError(
-                guidance=(
-                    "You must provide `selected_streams` when creating a connection "
-                    "from an existing destination."
-                )
-            )
-
-=======
             raise exc.PyAirbyteInputError(
                 guidance="You must provide `selected_streams` when creating a connection."
             )
@@ -341,7 +252,6 @@
             destination if isinstance(destination, str) else destination.connector_id
         )
 
->>>>>>> 7e65ab3c
         deployed_connection = api_util.create_connection(
             name=connection_name,
             source_id=source_id,
@@ -399,17 +309,10 @@
             client_id=self.client_id,
             client_secret=self.client_secret,
         )
-<<<<<<< HEAD
-        if delete_source:
-            self.permanently_delete_source(source=connection.source_id)
-
-        if delete_destination:
-=======
 
         if cascade_delete_source:
             self.permanently_delete_source(source=connection.source_id)
         if cascade_delete_destination:
->>>>>>> 7e65ab3c
             self.permanently_delete_destination(destination=connection.destination_id)
 
     # List sources, destinations, and connections
@@ -479,77 +382,6 @@
             client_id=self.client_id,
             client_secret=self.client_secret,
         )
-<<<<<<< HEAD
-        return connection.get_previous_sync_logs(
-            limit=limit,
-        )
-
-    # List sources, destinations, and connections
-
-    def list_connections(
-        self,
-        name: str | None = None,
-        *,
-        name_filter: Callable | None = None,
-    ) -> list[CloudConnection]:
-        """List connections by name in the workspace."""
-        connections = api_util.list_connections(
-            api_root=self.api_root,
-            api_key=self.api_key,
-            workspace_id=self.workspace_id,
-            name=name,
-            name_filter=name_filter,
-        )
-        return [
-            CloudConnection(
-                workspace=self,
-                connection_id=connection.connection_id,
-                source=None,
-                destination=None,
-            )
-            for connection in connections
-            if name is None or connection.name == name
-        ]
-
-    def list_sources(
-        self,
-        name: str | None = None,
-        *,
-        name_filter: Callable | None = None,
-    ) -> list[CloudSource]:
-        """List all sources in the workspace."""
-        sources = api_util.list_sources(
-            api_root=self.api_root,
-            api_key=self.api_key,
-            workspace_id=self.workspace_id,
-            name=name,
-            name_filter=name_filter,
-        )
-        return [
-            CloudSource(
-                workspace=self,
-                connector_id=source.source_id,
-            )
-            for source in sources
-            if name is None or source.name == name
-        ]
-
-    def list_destinations(
-        self,
-        name: str | None = None,
-        *,
-        name_filter: Callable | None = None,
-    ) -> list[CloudDestination]:
-        """List all destinations in the workspace."""
-        destinations = api_util.list_destinations(
-            api_root=self.api_root,
-            api_key=self.api_key,
-            workspace_id=self.workspace_id,
-            name=name,
-            name_filter=name_filter,
-        )
-=======
->>>>>>> 7e65ab3c
         return [
             CloudDestination(
                 workspace=self,
