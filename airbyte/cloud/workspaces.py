# Copyright (c) 2024 Airbyte, Inc., all rights reserved.
"""PyAirbyte classes and methods for interacting with the Airbyte Cloud API.

By overriding `api_root`, you can use this module to interact with self-managed Airbyte instances,
both OSS and Enterprise.

## Usage Examples

### Authentication with OAuth2 Client Credentials

Get a new workspace object and deploy a source to it:

```python
import airbyte as ab
from airbyte import cloud

workspace = cloud.CloudWorkspace(
    workspace_id="...",
    client_id="...",
    client_secret="...",
)

# Deploy a source to the workspace
source = ab.get_source("source-faker", config={"count": 100})
deployed_source = workspace.deploy_source(
    name="test-source",
    source=source,
)

# Run a check on the deployed source and raise an exception if the check fails
check_result = deployed_source.check(raise_on_error=True)

# Permanently delete the newly-created source
workspace.permanently_delete_source(deployed_source)
```


Alternatively, authenticate using a bearer token directly:

```python
import airbyte as ab
from airbyte import cloud

workspace = cloud.CloudWorkspace(
    workspace_id="...",
    bearer_token="...",
)

sources = workspace.list_sources()
```


Generate a bearer token from client credentials:

```python
workspace = cloud.CloudWorkspace(
    workspace_id="...",
    client_id="...",
    client_secret="...",
)

token = workspace.create_oauth_token()
print(f"Bearer token: {token}")
```
"""

from __future__ import annotations

from dataclasses import dataclass
from functools import cached_property
from pathlib import Path
from typing import TYPE_CHECKING, Any, Literal, overload

import yaml

from airbyte import exceptions as exc
from airbyte._util import api_util, text_util
from airbyte._util.api_util import get_web_url_root
from airbyte.cloud.connections import CloudConnection
from airbyte.cloud.connectors import (
    CloudDestination,
    CloudSource,
    CustomCloudSourceDefinition,
)
from airbyte.destinations.base import Destination
from airbyte.exceptions import AirbyteError
from airbyte.secrets.base import SecretString


if TYPE_CHECKING:
    from collections.abc import Callable

    from airbyte.sources.base import Source


@dataclass
class CloudOrganization:
    """Information about an organization in Airbyte Cloud.

    This is a minimal value object returned by CloudWorkspace.get_organization().
    """

    organization_id: str
    """The organization ID."""

    organization_name: str | None = None
    """Display name of the organization."""


@dataclass
class CloudWorkspace:
    """A remote workspace on the Airbyte Cloud.

    By overriding `api_root`, you can use this class to interact with self-managed Airbyte
    instances, both OSS and Enterprise.

    Authentication can be done via either OAuth2 client credentials or bearer token.
    Provide either (client_id + client_secret) OR bearer_token, but not both.
    """

    workspace_id: str
    client_id: SecretString | None = None
    client_secret: SecretString | None = None
    bearer_token: SecretString | None = None
    api_root: str = api_util.CLOUD_API_ROOT

    def __post_init__(self) -> None:
        """Ensure that credentials are handled securely and validate auth method."""
        has_client_creds = self.client_id is not None and self.client_secret is not None
        has_bearer = self.bearer_token is not None

        if has_client_creds and has_bearer:
            raise exc.PyAirbyteInputError(
                message="Cannot provide both client credentials and bearer token. "
                "Please use only one authentication method.",
            )

        if not has_client_creds and not has_bearer:
            raise exc.PyAirbyteInputError(
                message="Must provide either client credentials (client_id + client_secret) "
                "or bearer_token for authentication.",
            )

        if self.client_id is not None:
            self.client_id = SecretString(self.client_id)
        if self.client_secret is not None:
            self.client_secret = SecretString(self.client_secret)
        if self.bearer_token is not None:
            self.bearer_token = SecretString(self.bearer_token)

    @property
    def workspace_url(self) -> str | None:
        """The web URL of the workspace."""
        return f"{get_web_url_root(self.api_root)}/workspaces/{self.workspace_id}"

    @cached_property
    def _organization_info(self) -> dict[str, Any]:
        """Fetch and cache organization info for this workspace.

        Uses the Config API endpoint for an efficient O(1) lookup.
        This is an internal method; use get_organization() for public access.
        """
        return api_util.get_workspace_organization_info(
            workspace_id=self.workspace_id,
            api_root=self.api_root,
            client_id=self.client_id,
            client_secret=self.client_secret,
        )

    @overload
    def get_organization(self) -> CloudOrganization: ...

    @overload
    def get_organization(
        self,
        *,
        raise_on_error: Literal[True],
    ) -> CloudOrganization: ...

    @overload
    def get_organization(
        self,
        *,
        raise_on_error: Literal[False],
    ) -> CloudOrganization | None: ...

    def get_organization(
        self,
        *,
        raise_on_error: bool = True,
    ) -> CloudOrganization | None:
        """Get the organization this workspace belongs to.

        Fetching organization info requires ORGANIZATION_READER permissions on the organization,
        which may not be available with workspace-scoped credentials.

        Args:
            raise_on_error: If True (default), raises AirbyteError on permission or API errors.
                If False, returns None instead of raising.

        Returns:
            CloudOrganization object with organization_id and organization_name,
            or None if raise_on_error=False and an error occurred.

        Raises:
            AirbyteError: If raise_on_error=True and the organization info cannot be fetched
                (e.g., due to insufficient permissions or missing data).
        """
        try:
            info = self._organization_info
        except AirbyteError:
            if raise_on_error:
                raise
            return None

        organization_id = info.get("organizationId")
        organization_name = info.get("organizationName")

        # Validate that both organization_id and organization_name are non-null and non-empty
        if not organization_id or not organization_name:
            if raise_on_error:
                raise AirbyteError(
                    message="Organization info is incomplete.",
                    context={
                        "organization_id": organization_id,
                        "organization_name": organization_name,
                    },
                )
            return None

        return CloudOrganization(
            organization_id=organization_id,
            organization_name=organization_name,
        )

    # Test connection and creds

    def connect(self) -> None:
        """Check that the workspace is reachable and raise an exception otherwise.

        Note: It is not necessary to call this method before calling other operations. It
              serves primarily as a simple check to ensure that the workspace is reachable
              and credentials are correct.
        """
        _ = api_util.get_workspace(
            api_root=self.api_root,
            workspace_id=self.workspace_id,
            client_id=self.client_id,  # type: ignore[arg-type]
            client_secret=self.client_secret,  # type: ignore[arg-type]
            bearer_token=self.bearer_token,
        )
        print(f"Successfully connected to workspace: {self.workspace_url}")

    def create_oauth_token(self) -> SecretString:
        """Create and return an OAuth2 bearer token.

        This method generates a new bearer token using the workspace's client credentials.
        The token can be used for subsequent API calls or shared with other applications.

        Returns:
            SecretString containing the bearer token

        Raises:
            PyAirbyteInputError: If the workspace is configured with a bearer token
                instead of client credentials
        """
        if self.bearer_token is not None:
            raise exc.PyAirbyteInputError(
                message=(
                    "Cannot create OAuth token when workspace is configured with a bearer token. "
                    "This method requires client credentials (client_id + client_secret)."
                ),
            )

        return api_util.get_bearer_token(
            client_id=self.client_id,  # type: ignore[arg-type]
            client_secret=self.client_secret,  # type: ignore[arg-type]
            api_root=self.api_root,
        )

    # Get sources, destinations, and connections

    def get_connection(
        self,
        connection_id: str,
    ) -> CloudConnection:
        """Get a connection by ID.

        This method does not fetch data from the API. It returns a `CloudConnection` object,
        which will be loaded lazily as needed.
        """
        return CloudConnection(
            workspace=self,
            connection_id=connection_id,
        )

    def get_source(
        self,
        source_id: str,
    ) -> CloudSource:
        """Get a source by ID.

        This method does not fetch data from the API. It returns a `CloudSource` object,
        which will be loaded lazily as needed.
        """
        return CloudSource(
            workspace=self,
            connector_id=source_id,
        )

    def get_destination(
        self,
        destination_id: str,
    ) -> CloudDestination:
        """Get a destination by ID.

        This method does not fetch data from the API. It returns a `CloudDestination` object,
        which will be loaded lazily as needed.
        """
        return CloudDestination(
            workspace=self,
            connector_id=destination_id,
        )

    # Deploy sources and destinations

    def deploy_source(
        self,
        name: str,
        source: Source,
        *,
        unique: bool = True,
        random_name_suffix: bool = False,
    ) -> CloudSource:
        """Deploy a source to the workspace.

        Returns the newly deployed source.

        Args:
            name: The name to use when deploying.
            source: The source object to deploy.
            unique: Whether to require a unique name. If `True`, duplicate names
                are not allowed. Defaults to `True`.
            random_name_suffix: Whether to append a random suffix to the name.
        """
        source_config_dict = source._hydrated_config.copy()  # noqa: SLF001 (non-public API)
        source_config_dict["sourceType"] = source.name.replace("source-", "")

        if random_name_suffix:
            name += f" (ID: {text_util.generate_random_suffix()})"

        if unique:
            existing = self.list_sources(name=name)
            if existing:
                raise exc.AirbyteDuplicateResourcesError(
                    resource_type="source",
                    resource_name=name,
                )

        deployed_source = api_util.create_source(
            name=name,
            api_root=self.api_root,
            workspace_id=self.workspace_id,
            config=source_config_dict,
            client_id=self.client_id,  # type: ignore[arg-type]
            client_secret=self.client_secret,  # type: ignore[arg-type]
            bearer_token=self.bearer_token,
        )
        return CloudSource(
            workspace=self,
            connector_id=deployed_source.source_id,
        )

    def deploy_destination(
        self,
        name: str,
        destination: Destination | dict[str, Any],
        *,
        unique: bool = True,
        random_name_suffix: bool = False,
    ) -> CloudDestination:
        """Deploy a destination to the workspace.

        Returns the newly deployed destination ID.

        Args:
            name: The name to use when deploying.
            destination: The destination to deploy. Can be a local Airbyte `Destination` object or a
                dictionary of configuration values.
            unique: Whether to require a unique name. If `True`, duplicate names
                are not allowed. Defaults to `True`.
            random_name_suffix: Whether to append a random suffix to the name.
        """
        if isinstance(destination, Destination):
            destination_conf_dict = destination._hydrated_config.copy()  # noqa: SLF001 (non-public API)
            destination_conf_dict["destinationType"] = destination.name.replace("destination-", "")
            # raise ValueError(destination_conf_dict)
        else:
            destination_conf_dict = destination.copy()
            if "destinationType" not in destination_conf_dict:
                raise exc.PyAirbyteInputError(
                    message="Missing `destinationType` in configuration dictionary.",
                )

        if random_name_suffix:
            name += f" (ID: {text_util.generate_random_suffix()})"

        if unique:
            existing = self.list_destinations(name=name)
            if existing:
                raise exc.AirbyteDuplicateResourcesError(
                    resource_type="destination",
                    resource_name=name,
                )

        deployed_destination = api_util.create_destination(
            name=name,
            api_root=self.api_root,
            workspace_id=self.workspace_id,
            config=destination_conf_dict,  # Wants a dataclass but accepts dict
            client_id=self.client_id,  # type: ignore[arg-type]
            client_secret=self.client_secret,  # type: ignore[arg-type]
            bearer_token=self.bearer_token,
        )
        return CloudDestination(
            workspace=self,
            connector_id=deployed_destination.destination_id,
        )

    def permanently_delete_source(
        self,
        source: str | CloudSource,
        *,
        safe_mode: bool = True,
    ) -> None:
        """Delete a source from the workspace.

        You can pass either the source ID `str` or a deployed `Source` object.

        Args:
            source: The source ID or CloudSource object to delete
            safe_mode: If True, requires the source name to contain "delete-me" or "deleteme"
                (case insensitive) to prevent accidental deletion. Defaults to True.
        """
        if not isinstance(source, (str, CloudSource)):
            raise exc.PyAirbyteInputError(
                message="Invalid source type.",
                input_value=type(source).__name__,
            )

        api_util.delete_source(
            source_id=source.connector_id if isinstance(source, CloudSource) else source,
            source_name=source.name if isinstance(source, CloudSource) else None,
            api_root=self.api_root,
<<<<<<< HEAD
            client_id=self.client_id,  # type: ignore[arg-type]
            client_secret=self.client_secret,  # type: ignore[arg-type]
=======
            client_id=self.client_id,
            client_secret=self.client_secret,
            safe_mode=safe_mode,
>>>>>>> 441105ef
        )

    # Deploy and delete destinations

    def permanently_delete_destination(
        self,
        destination: str | CloudDestination,
        *,
        safe_mode: bool = True,
    ) -> None:
        """Delete a deployed destination from the workspace.

        You can pass either the `Cache` class or the deployed destination ID as a `str`.

        Args:
            destination: The destination ID or CloudDestination object to delete
            safe_mode: If True, requires the destination name to contain "delete-me" or "deleteme"
                (case insensitive) to prevent accidental deletion. Defaults to True.
        """
        if not isinstance(destination, (str, CloudDestination)):
            raise exc.PyAirbyteInputError(
                message="Invalid destination type.",
                input_value=type(destination).__name__,
            )

        api_util.delete_destination(
            destination_id=(
                destination if isinstance(destination, str) else destination.destination_id
            ),
            destination_name=(
                destination.name if isinstance(destination, CloudDestination) else None
            ),
            api_root=self.api_root,
<<<<<<< HEAD
            client_id=self.client_id,  # type: ignore[arg-type]
            client_secret=self.client_secret,  # type: ignore[arg-type]
=======
            client_id=self.client_id,
            client_secret=self.client_secret,
            safe_mode=safe_mode,
>>>>>>> 441105ef
        )

    # Deploy and delete connections

    def deploy_connection(
        self,
        connection_name: str,
        *,
        source: CloudSource | str,
        selected_streams: list[str],
        destination: CloudDestination | str,
        table_prefix: str | None = None,
    ) -> CloudConnection:
        """Create a new connection between an already deployed source and destination.

        Returns the newly deployed connection object.

        Args:
            connection_name: The name of the connection.
            source: The deployed source. You can pass a source ID or a CloudSource object.
            destination: The deployed destination. You can pass a destination ID or a
                CloudDestination object.
            table_prefix: Optional. The table prefix to use when syncing to the destination.
            selected_streams: The selected stream names to sync within the connection.
        """
        if not selected_streams:
            raise exc.PyAirbyteInputError(
                guidance="You must provide `selected_streams` when creating a connection."
            )

        source_id: str = source if isinstance(source, str) else source.connector_id
        destination_id: str = (
            destination if isinstance(destination, str) else destination.connector_id
        )

        deployed_connection = api_util.create_connection(
            name=connection_name,
            source_id=source_id,
            destination_id=destination_id,
            api_root=self.api_root,
            workspace_id=self.workspace_id,
            selected_stream_names=selected_streams,
            prefix=table_prefix or "",
            client_id=self.client_id,  # type: ignore[arg-type]
            client_secret=self.client_secret,  # type: ignore[arg-type]
            bearer_token=self.bearer_token,
        )

        return CloudConnection(
            workspace=self,
            connection_id=deployed_connection.connection_id,
            source=deployed_connection.source_id,
            destination=deployed_connection.destination_id,
        )

    def permanently_delete_connection(
        self,
        connection: str | CloudConnection,
        *,
        cascade_delete_source: bool = False,
        cascade_delete_destination: bool = False,
        safe_mode: bool = True,
    ) -> None:
        """Delete a deployed connection from the workspace.

        Args:
            connection: The connection ID or CloudConnection object to delete
            cascade_delete_source: If True, also delete the source after deleting the connection
            cascade_delete_destination: If True, also delete the destination after deleting
                the connection
            safe_mode: If True, requires the connection name to contain "delete-me" or "deleteme"
                (case insensitive) to prevent accidental deletion. Defaults to True. Also applies
                to cascade deletes.
        """
        if connection is None:
            raise ValueError("No connection ID provided.")

        if isinstance(connection, str):
            connection = CloudConnection(
                workspace=self,
                connection_id=connection,
            )

        api_util.delete_connection(
            connection_id=connection.connection_id,
            connection_name=connection.name,
            api_root=self.api_root,
            workspace_id=self.workspace_id,
<<<<<<< HEAD
            client_id=self.client_id,  # type: ignore[arg-type]
            client_secret=self.client_secret,  # type: ignore[arg-type]
            bearer_token=self.bearer_token,
=======
            client_id=self.client_id,
            client_secret=self.client_secret,
            safe_mode=safe_mode,
>>>>>>> 441105ef
        )

        if cascade_delete_source:
            self.permanently_delete_source(
                source=connection.source_id,
                safe_mode=safe_mode,
            )
        if cascade_delete_destination:
            self.permanently_delete_destination(
                destination=connection.destination_id,
                safe_mode=safe_mode,
            )

    # List sources, destinations, and connections

    def list_connections(
        self,
        name: str | None = None,
        *,
        name_filter: Callable | None = None,
    ) -> list[CloudConnection]:
        """List connections by name in the workspace.

        TODO: Add pagination support
        """
        connections = api_util.list_connections(
            api_root=self.api_root,
            workspace_id=self.workspace_id,
            name=name,
            name_filter=name_filter,
            client_id=self.client_id,  # type: ignore[arg-type]
            client_secret=self.client_secret,  # type: ignore[arg-type]
            bearer_token=self.bearer_token,
        )
        return [
            CloudConnection._from_connection_response(  # noqa: SLF001 (non-public API)
                workspace=self,
                connection_response=connection,
            )
            for connection in connections
            if name is None or connection.name == name
        ]

    def list_sources(
        self,
        name: str | None = None,
        *,
        name_filter: Callable | None = None,
    ) -> list[CloudSource]:
        """List all sources in the workspace.

        TODO: Add pagination support
        """
        sources = api_util.list_sources(
            api_root=self.api_root,
            workspace_id=self.workspace_id,
            name=name,
            name_filter=name_filter,
            client_id=self.client_id,  # type: ignore[arg-type]
            client_secret=self.client_secret,  # type: ignore[arg-type]
            bearer_token=self.bearer_token,
        )
        return [
            CloudSource._from_source_response(  # noqa: SLF001 (non-public API)
                workspace=self,
                source_response=source,
            )
            for source in sources
            if name is None or source.name == name
        ]

    def list_destinations(
        self,
        name: str | None = None,
        *,
        name_filter: Callable | None = None,
    ) -> list[CloudDestination]:
        """List all destinations in the workspace.

        TODO: Add pagination support
        """
        destinations = api_util.list_destinations(
            api_root=self.api_root,
            workspace_id=self.workspace_id,
            name=name,
            name_filter=name_filter,
            client_id=self.client_id,  # type: ignore[arg-type]
            client_secret=self.client_secret,  # type: ignore[arg-type]
            bearer_token=self.bearer_token,
        )
        return [
            CloudDestination._from_destination_response(  # noqa: SLF001 (non-public API)
                workspace=self,
                destination_response=destination,
            )
            for destination in destinations
            if name is None or destination.name == name
        ]

    def publish_custom_source_definition(
        self,
        name: str,
        *,
        manifest_yaml: dict[str, Any] | Path | str | None = None,
        docker_image: str | None = None,
        docker_tag: str | None = None,
        unique: bool = True,
        pre_validate: bool = True,
        testing_values: dict[str, Any] | None = None,
    ) -> CustomCloudSourceDefinition:
        """Publish a custom source connector definition.

        You must specify EITHER manifest_yaml (for YAML connectors) OR both docker_image
        and docker_tag (for Docker connectors), but not both.

        Args:
            name: Display name for the connector definition
            manifest_yaml: Low-code CDK manifest (dict, Path to YAML file, or YAML string)
            docker_image: Docker repository (e.g., 'airbyte/source-custom')
            docker_tag: Docker image tag (e.g., '1.0.0')
            unique: Whether to enforce name uniqueness
            pre_validate: Whether to validate manifest client-side (YAML only)
            testing_values: Optional configuration values to use for testing in the
                Connector Builder UI. If provided, these values are stored as the complete
                testing values object for the connector builder project (replaces any existing
                values), allowing immediate test read operations.

        Returns:
            CustomCloudSourceDefinition object representing the created definition

        Raises:
            PyAirbyteInputError: If both or neither of manifest_yaml and docker_image provided
            AirbyteDuplicateResourcesError: If unique=True and name already exists
        """
        is_yaml = manifest_yaml is not None
        is_docker = docker_image is not None

        if is_yaml == is_docker:
            raise exc.PyAirbyteInputError(
                message=(
                    "Must specify EITHER manifest_yaml (for YAML connectors) OR "
                    "docker_image + docker_tag (for Docker connectors), but not both"
                ),
                context={
                    "manifest_yaml_provided": is_yaml,
                    "docker_image_provided": is_docker,
                },
            )

        if is_docker and docker_tag is None:
            raise exc.PyAirbyteInputError(
                message="docker_tag is required when docker_image is specified",
                context={"docker_image": docker_image},
            )

        if unique:
            existing = self.list_custom_source_definitions(
                definition_type="yaml" if is_yaml else "docker",
            )
            if any(d.name == name for d in existing):
                raise exc.AirbyteDuplicateResourcesError(
                    resource_type="custom_source_definition",
                    resource_name=name,
                )

        if is_yaml:
            manifest_dict: dict[str, Any]
            if isinstance(manifest_yaml, Path):
                manifest_dict = yaml.safe_load(manifest_yaml.read_text())
            elif isinstance(manifest_yaml, str):
                manifest_dict = yaml.safe_load(manifest_yaml)
            elif manifest_yaml is not None:
                manifest_dict = manifest_yaml
            else:
                raise exc.PyAirbyteInputError(
                    message="manifest_yaml is required for YAML connectors",
                    context={"name": name},
                )

            if pre_validate:
                api_util.validate_yaml_manifest(manifest_dict, raise_on_error=True)

            result = api_util.create_custom_yaml_source_definition(
                name=name,
                workspace_id=self.workspace_id,
                manifest=manifest_dict,
                api_root=self.api_root,
                client_id=self.client_id,  # type: ignore[arg-type]
                client_secret=self.client_secret,  # type: ignore[arg-type]
                bearer_token=self.bearer_token,
            )
            custom_definition = CustomCloudSourceDefinition._from_yaml_response(  # noqa: SLF001
                self, result
            )

            # Set testing values if provided
            if testing_values is not None:
                custom_definition.set_testing_values(testing_values)

            return custom_definition

        raise NotImplementedError(
            "Docker custom source definitions are not yet supported. "
            "Only YAML manifest-based custom sources are currently available."
        )

    def list_custom_source_definitions(
        self,
        *,
        definition_type: Literal["yaml", "docker"],
    ) -> list[CustomCloudSourceDefinition]:
        """List custom source connector definitions.

        Args:
            definition_type: Connector type to list ("yaml" or "docker"). Required.

        Returns:
            List of CustomCloudSourceDefinition objects matching the specified type
        """
        if definition_type == "yaml":
            yaml_definitions = api_util.list_custom_yaml_source_definitions(
                workspace_id=self.workspace_id,
                api_root=self.api_root,
                client_id=self.client_id,  # type: ignore[arg-type]
                client_secret=self.client_secret,  # type: ignore[arg-type]
                bearer_token=self.bearer_token,
            )
            return [
                CustomCloudSourceDefinition._from_yaml_response(self, d)  # noqa: SLF001
                for d in yaml_definitions
            ]

        raise NotImplementedError(
            "Docker custom source definitions are not yet supported. "
            "Only YAML manifest-based custom sources are currently available."
        )

    def get_custom_source_definition(
        self,
        definition_id: str,
        *,
        definition_type: Literal["yaml", "docker"],
    ) -> CustomCloudSourceDefinition:
        """Get a specific custom source definition by ID.

        Args:
            definition_id: The definition ID
            definition_type: Connector type ("yaml" or "docker"). Required.

        Returns:
            CustomCloudSourceDefinition object
        """
        if definition_type == "yaml":
            result = api_util.get_custom_yaml_source_definition(
                workspace_id=self.workspace_id,
                definition_id=definition_id,
                api_root=self.api_root,
                client_id=self.client_id,  # type: ignore[arg-type]
                client_secret=self.client_secret,  # type: ignore[arg-type]
                bearer_token=self.bearer_token,
            )
            return CustomCloudSourceDefinition._from_yaml_response(self, result)  # noqa: SLF001

        raise NotImplementedError(
            "Docker custom source definitions are not yet supported. "
            "Only YAML manifest-based custom sources are currently available."
        )<|MERGE_RESOLUTION|>--- conflicted
+++ resolved
@@ -452,14 +452,10 @@
             source_id=source.connector_id if isinstance(source, CloudSource) else source,
             source_name=source.name if isinstance(source, CloudSource) else None,
             api_root=self.api_root,
-<<<<<<< HEAD
-            client_id=self.client_id,  # type: ignore[arg-type]
-            client_secret=self.client_secret,  # type: ignore[arg-type]
-=======
-            client_id=self.client_id,
-            client_secret=self.client_secret,
+            client_id=self.client_id,  # type: ignore[arg-type]
+            client_secret=self.client_secret,  # type: ignore[arg-type]
+            bearer_token=self.bearer_token,
             safe_mode=safe_mode,
->>>>>>> 441105ef
         )
 
     # Deploy and delete destinations
@@ -493,14 +489,10 @@
                 destination.name if isinstance(destination, CloudDestination) else None
             ),
             api_root=self.api_root,
-<<<<<<< HEAD
-            client_id=self.client_id,  # type: ignore[arg-type]
-            client_secret=self.client_secret,  # type: ignore[arg-type]
-=======
-            client_id=self.client_id,
-            client_secret=self.client_secret,
+            client_id=self.client_id,  # type: ignore[arg-type]
+            client_secret=self.client_secret,  # type: ignore[arg-type]
+            bearer_token=self.bearer_token,
             safe_mode=safe_mode,
->>>>>>> 441105ef
         )
 
     # Deploy and delete connections
@@ -589,15 +581,10 @@
             connection_name=connection.name,
             api_root=self.api_root,
             workspace_id=self.workspace_id,
-<<<<<<< HEAD
-            client_id=self.client_id,  # type: ignore[arg-type]
-            client_secret=self.client_secret,  # type: ignore[arg-type]
-            bearer_token=self.bearer_token,
-=======
-            client_id=self.client_id,
-            client_secret=self.client_secret,
+            client_id=self.client_id,  # type: ignore[arg-type]
+            client_secret=self.client_secret,  # type: ignore[arg-type]
+            bearer_token=self.bearer_token,
             safe_mode=safe_mode,
->>>>>>> 441105ef
         )
 
         if cascade_delete_source:
