--- conflicted
+++ resolved
@@ -46,16 +46,10 @@
 from airbyte._util.api_util import get_web_url_root
 from airbyte.cloud.connections import CloudConnection
 from airbyte.cloud.connectors import (
-<<<<<<< HEAD
     CloudCustomDestinationDefinition,
-    CloudCustomSourceDefinition,
-    CloudDestination,
-    CloudSource,
-=======
     CloudDestination,
     CloudSource,
     CustomCloudSourceDefinition,
->>>>>>> f1cb667f
 )
 from airbyte.destinations.base import Destination
 from airbyte.secrets.base import SecretString
@@ -67,7 +61,7 @@
     from airbyte.sources.base import Source
 
 
-@dataclass  # noqa: PLR0904
+@dataclass
 class CloudWorkspace:
     """A remote workspace on the Airbyte Cloud.
 
@@ -472,16 +466,9 @@
         manifest_yaml: dict[str, Any] | Path | str | None = None,
         docker_image: str | None = None,
         docker_tag: str | None = None,
-<<<<<<< HEAD
-        documentation_url: str | None = None,
-        unique: bool = True,
-        pre_validate: bool = True,
-    ) -> CloudCustomSourceDefinition:
-=======
         unique: bool = True,
         pre_validate: bool = True,
     ) -> CustomCloudSourceDefinition:
->>>>>>> f1cb667f
         """Publish a custom source connector definition.
 
         You must specify EITHER manifest_yaml (for YAML connectors) OR both docker_image
@@ -492,19 +479,11 @@
             manifest_yaml: Low-code CDK manifest (dict, Path to YAML file, or YAML string)
             docker_image: Docker repository (e.g., 'airbyte/source-custom')
             docker_tag: Docker image tag (e.g., '1.0.0')
-<<<<<<< HEAD
-            documentation_url: Optional URL to connector documentation (Docker only)
-=======
->>>>>>> f1cb667f
             unique: Whether to enforce name uniqueness
             pre_validate: Whether to validate manifest client-side (YAML only)
 
         Returns:
-<<<<<<< HEAD
-            CloudCustomSourceDefinition object representing the created definition
-=======
             CustomCloudSourceDefinition object representing the created definition
->>>>>>> f1cb667f
 
         Raises:
             PyAirbyteInputError: If both or neither of manifest_yaml and docker_image provided
@@ -533,16 +512,9 @@
 
         if unique:
             existing = self.list_custom_source_definitions(
-<<<<<<< HEAD
-                name=name,
-                custom_connector_type="yaml" if is_yaml else "docker",
-            )
-            if existing:
-=======
                 definition_type="yaml" if is_yaml else "docker",
             )
             if any(d.name == name for d in existing):
->>>>>>> f1cb667f
                 raise exc.AirbyteDuplicateResourcesError(
                     resource_type="custom_source_definition",
                     resource_name=name,
@@ -573,48 +545,16 @@
                 client_id=self.client_id,
                 client_secret=self.client_secret,
             )
-<<<<<<< HEAD
-            return CloudCustomSourceDefinition._from_yaml_response(self, result)  # noqa: SLF001
-        result = api_util.create_custom_docker_source_definition(
-            name=name,
-            docker_repository=docker_image,  # type: ignore[arg-type]
-            docker_image_tag=docker_tag,  # type: ignore[arg-type]
-            workspace_id=self.workspace_id,
-            documentation_url=documentation_url,
-            api_root=self.api_root,
-            client_id=self.client_id,
-            client_secret=self.client_secret,
-        )
-        return CloudCustomSourceDefinition._from_docker_response(self, result)  # noqa: SLF001
-=======
             return CustomCloudSourceDefinition._from_yaml_response(self, result)  # noqa: SLF001
 
         raise NotImplementedError(
             "Docker custom source definitions are not yet supported. "
             "Only YAML manifest-based custom sources are currently available."
         )
->>>>>>> f1cb667f
 
     def list_custom_source_definitions(
         self,
         *,
-<<<<<<< HEAD
-        name: str | None = None,
-        custom_connector_type: Literal["yaml", "docker"],
-    ) -> list[CloudCustomSourceDefinition]:
-        """List custom source connector definitions.
-
-        Args:
-            name: Filter by exact name match
-            custom_connector_type: Connector type to list ("yaml" or "docker"). Required.
-
-        Returns:
-            List of CloudCustomSourceDefinition objects matching the specified type
-        """
-        result: list[CloudCustomSourceDefinition] = []
-
-        if custom_connector_type == "yaml":
-=======
         definition_type: Literal["yaml", "docker"],
     ) -> list[CustomCloudSourceDefinition]:
         """List custom source connector definitions.
@@ -626,34 +566,12 @@
             List of CustomCloudSourceDefinition objects matching the specified type
         """
         if definition_type == "yaml":
->>>>>>> f1cb667f
             yaml_definitions = api_util.list_custom_yaml_source_definitions(
                 workspace_id=self.workspace_id,
                 api_root=self.api_root,
                 client_id=self.client_id,
                 client_secret=self.client_secret,
             )
-<<<<<<< HEAD
-            result.extend(
-                CloudCustomSourceDefinition._from_yaml_response(self, d)  # noqa: SLF001
-                for d in yaml_definitions
-                if name is None or d.name == name
-            )
-        elif custom_connector_type == "docker":
-            docker_definitions = api_util.list_custom_docker_source_definitions(
-                workspace_id=self.workspace_id,
-                api_root=self.api_root,
-                client_id=self.client_id,
-                client_secret=self.client_secret,
-            )
-            result.extend(
-                CloudCustomSourceDefinition._from_docker_response(self, d)  # noqa: SLF001
-                for d in docker_definitions
-                if name is None or d.name == name
-            )
-
-        return result
-=======
             return [
                 CustomCloudSourceDefinition._from_yaml_response(self, d)  # noqa: SLF001
                 for d in yaml_definitions
@@ -663,38 +581,23 @@
             "Docker custom source definitions are not yet supported. "
             "Only YAML manifest-based custom sources are currently available."
         )
->>>>>>> f1cb667f
 
     def get_custom_source_definition(
         self,
         definition_id: str,
         *,
-<<<<<<< HEAD
-        custom_connector_type: Literal["yaml", "docker"],
-    ) -> CloudCustomSourceDefinition:
-=======
         definition_type: Literal["yaml", "docker"],
     ) -> CustomCloudSourceDefinition:
->>>>>>> f1cb667f
         """Get a specific custom source definition by ID.
 
         Args:
             definition_id: The definition ID
-<<<<<<< HEAD
-            custom_connector_type: Connector type ("yaml" or "docker"). Required.
-
-        Returns:
-            CloudCustomSourceDefinition object
-        """
-        if custom_connector_type == "yaml":
-=======
             definition_type: Connector type ("yaml" or "docker"). Required.
 
         Returns:
             CustomCloudSourceDefinition object
         """
         if definition_type == "yaml":
->>>>>>> f1cb667f
             result = api_util.get_custom_yaml_source_definition(
                 workspace_id=self.workspace_id,
                 definition_id=definition_id,
@@ -702,45 +605,12 @@
                 client_id=self.client_id,
                 client_secret=self.client_secret,
             )
-<<<<<<< HEAD
-            return CloudCustomSourceDefinition._from_yaml_response(self, result)  # noqa: SLF001
-        result = api_util.get_custom_docker_source_definition(
-            workspace_id=self.workspace_id,
-            definition_id=definition_id,
-            api_root=self.api_root,
-            client_id=self.client_id,
-            client_secret=self.client_secret,
-        )
-        return CloudCustomSourceDefinition._from_docker_response(self, result)  # noqa: SLF001
-
-    def permanently_delete_custom_source_definition(
-        self,
-        definition_id: str,
-        *,
-        custom_connector_type: Literal["yaml", "docker"],
-    ) -> None:
-        """Permanently delete a custom source definition.
-
-        Args:
-            definition_id: The definition ID to delete
-            custom_connector_type: Connector type ("yaml" or "docker"). Required.
-        """
-        if custom_connector_type == "yaml":
-            api_util.delete_custom_yaml_source_definition(
-                workspace_id=self.workspace_id,
-                definition_id=definition_id,
-                api_root=self.api_root,
-                client_id=self.client_id,
-                client_secret=self.client_secret,
-            )
-        else:
-            api_util.delete_custom_docker_source_definition(
-                workspace_id=self.workspace_id,
-                definition_id=definition_id,
-                api_root=self.api_root,
-                client_id=self.client_id,
-                client_secret=self.client_secret,
-            )
+            return CustomCloudSourceDefinition._from_yaml_response(self, result)  # noqa: SLF001
+
+        raise NotImplementedError(
+            "Docker custom source definitions are not yet supported. "
+            "Only YAML manifest-based custom sources are currently available."
+        )
 
     def publish_custom_destination_definition(
         self,
@@ -847,11 +717,4 @@
             api_root=self.api_root,
             client_id=self.client_id,
             client_secret=self.client_secret,
-=======
-            return CustomCloudSourceDefinition._from_yaml_response(self, result)  # noqa: SLF001
-
-        raise NotImplementedError(
-            "Docker custom source definitions are not yet supported. "
-            "Only YAML manifest-based custom sources are currently available."
->>>>>>> f1cb667f
         )