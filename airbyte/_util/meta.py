# Copyright (c) 2023 Airbyte, Inc., all rights reserved.
"""Environment meta utils and globals.

This module contains functions for detecting environment and runtime information.
"""

from __future__ import annotations

import os
import shutil
import sys
from contextlib import suppress
from functools import lru_cache
from pathlib import Path
from platform import python_implementation, python_version, system

import requests


_MCP_MODE_ENABLED: bool = False
"""Whether we are running in MCP (Model Context Protocol) mode."""

COLAB_SESSION_URL = "http://172.28.0.12:9000/api/sessions"
"""URL to get the current Google Colab session information."""


def get_colab_release_version() -> str | None:
    if "COLAB_RELEASE_TAG" in os.environ:
        return os.environ["COLAB_RELEASE_TAG"]

    return None


@lru_cache
def is_ci() -> bool:
    return "CI" in os.environ


<<<<<<< HEAD
_MCP_MODE_ENABLED: bool = False


def set_mcp_mode() -> None:
    """Enable MCP (Model Context Protocol) mode.
=======
def set_mcp_mode() -> None:
    """Set flag indicating we are running in MCP (Model Context Protocol) mode.
>>>>>>> 941ccea1

    This should be called early in MCP server initialization to ensure
    proper detection and prevent interactive prompts.
    """
    global _MCP_MODE_ENABLED
    _MCP_MODE_ENABLED = True


def is_mcp_mode() -> bool:
    """Return True if running in MCP (Model Context Protocol) mode."""
    if _MCP_MODE_ENABLED:
        return True

    script_name = get_python_script_name()
    if script_name and "airbyte-mcp" in script_name:
        return True

<<<<<<< HEAD
    return "fastmcp" in sys.modules
=======
    # Else, we are not running in an MCP context.
    return False
>>>>>>> 941ccea1


@lru_cache
def is_langchain() -> bool:
    """Return True if running in a Langchain environment.

    This checks for the presence of the 'langchain-airbyte' package.

    TODO: A more robust check would inspect the call stack or another flag to see if we are actually
          being invoked via LangChain, vs being installed side-by-side.

    This is cached for performance reasons.
    """
    return "langchain_airbyte" in sys.modules


def is_windows() -> bool:
    return system() == "Windows"


@lru_cache
def is_colab() -> bool:
    return bool(get_colab_release_version())


def is_interactive() -> bool:
    """Return True if running in an interactive environment where we can prompt users for input."""
    try:
        if is_colab() or is_jupyter():
            return True

        if is_ci() or is_mcp_mode():
            return False

        # No special modes detected. Return result based on whether stdin and stdout are ttys.
        return bool(
            sys.__stdin__ and sys.__stdin__.isatty() and sys.__stdout__ and sys.__stdout__.isatty()
        )
    except Exception:
        return False


@lru_cache
def is_jupyter() -> bool:
    """Return True if running in a Jupyter notebook or qtconsole.

    Will return False in Colab (use is_colab() instead).
    """
    try:
        shell = get_ipython().__class__.__name__  # type: ignore  # noqa: PGH003
    except NameError:
        return False  # If 'get_ipython' undefined, we're probably in a standard Python interpreter.

    if shell == "ZMQInteractiveShell":
        return True  # Jupyter notebook or qtconsole.

    if shell == "TerminalInteractiveShell":
        return False  # Terminal running IPython

    return False  # Other type (?)


@lru_cache
def get_notebook_name() -> str | None:
    if is_colab():
        session_info: dict | None = None
        with suppress(Exception):
            response = requests.get(COLAB_SESSION_URL)
            if response.status_code == 200:  # noqa: PLR2004  # Magic number
                session_info = response.json()[0]

        if session_info and "name" in session_info:
            return session_info["name"]

    return None


@lru_cache
def get_vscode_notebook_name() -> str | None:
    with suppress(Exception):
        import IPython  # noqa: PLC0415

        return Path(
            IPython.extract_module_locals()[1]["__vsc_ipynb_file__"],
        ).name

    return None


def is_vscode_notebook() -> bool:
    return get_vscode_notebook_name() is not None


@lru_cache
def get_python_script_name() -> str | None:
    script_name = None
    with suppress(Exception):
        script_name = sys.argv[0]  # When running a python script, this is the script name.

    if script_name:
        return Path(script_name).name

    return None


@lru_cache
def get_application_name() -> str | None:
    return get_notebook_name() or get_python_script_name() or get_vscode_notebook_name() or None


def get_python_version() -> str:
    return f"{python_version()} ({python_implementation()})"


def get_os() -> str:
    if is_colab():
        return f"Google Colab ({get_colab_release_version()})"

    return f"{system()}"


@lru_cache
def which(executable_name: str) -> Path | None:
    """Return the path to an executable which would be run if the given name were called.

    This function is a cross-platform wrapper for the `shutil.which()` function.
    """
    which_executable: str | None = None
    which_executable = shutil.which(executable_name)
    if not which_executable and is_windows():
        # Try with the .exe extension
        which_executable = shutil.which(f"{executable_name}.exe")

    return Path(which_executable) if which_executable else None


def is_docker_installed() -> bool:
    return bool(which("docker"))<|MERGE_RESOLUTION|>--- conflicted
+++ resolved
@@ -36,16 +36,8 @@
     return "CI" in os.environ
 
 
-<<<<<<< HEAD
-_MCP_MODE_ENABLED: bool = False
-
-
-def set_mcp_mode() -> None:
-    """Enable MCP (Model Context Protocol) mode.
-=======
 def set_mcp_mode() -> None:
     """Set flag indicating we are running in MCP (Model Context Protocol) mode.
->>>>>>> 941ccea1
 
     This should be called early in MCP server initialization to ensure
     proper detection and prevent interactive prompts.
@@ -63,12 +55,8 @@
     if script_name and "airbyte-mcp" in script_name:
         return True
 
-<<<<<<< HEAD
-    return "fastmcp" in sys.modules
-=======
     # Else, we are not running in an MCP context.
     return False
->>>>>>> 941ccea1
 
 
 @lru_cache
