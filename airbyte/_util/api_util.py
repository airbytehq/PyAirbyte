--- conflicted
+++ resolved
@@ -13,16 +13,13 @@
 
 from __future__ import annotations
 
+from dataclasses import dataclass
 import json
-<<<<<<< HEAD
-from dataclasses import dataclass
-from typing import TYPE_CHECKING, Any, Literal
-=======
 from typing import TYPE_CHECKING, Any
->>>>>>> 7e65ab3c
+import requests
+from typing_extensions import Literal
 
 import airbyte_api
-import requests
 from airbyte_api import api, models
 
 from airbyte.exceptions import (
@@ -33,7 +30,6 @@
     PyAirbyteInputError,
 )
 from airbyte.secrets.base import SecretString
-from airbyte.sources.util import get_connector
 
 
 if TYPE_CHECKING:
@@ -76,11 +72,8 @@
 def get_airbyte_server_instance(
     *,
     api_root: str,
-<<<<<<< HEAD
-=======
-    client_id: SecretString,
-    client_secret: SecretString,
->>>>>>> 7e65ab3c
+    client_id: SecretString,
+    client_secret: SecretString,
 ) -> airbyte_api.AirbyteAPI:
     """Get an Airbyte instance."""
     return airbyte_api.AirbyteAPI(
@@ -136,12 +129,8 @@
     workspace_id: str,
     *,
     api_root: str,
-<<<<<<< HEAD
-    api_key: str,
-=======
-    client_id: SecretString,
-    client_secret: SecretString,
->>>>>>> 7e65ab3c
+    client_id: SecretString,
+    client_secret: SecretString,
     name: str | None = None,
     name_filter: Callable[[str], bool] | None = None,
 ) -> list[models.ConnectionResponse]:
@@ -178,8 +167,9 @@
     ]
 
 
-<<<<<<< HEAD
-=======
+# Get and run connections
+
+
 def list_workspaces(
     workspace_id: str,
     *,
@@ -189,19 +179,17 @@
     name: str | None = None,
     name_filter: Callable[[str], bool] | None = None,
 ) -> list[models.WorkspaceResponse]:
-    """Get a connection."""
     if name and name_filter:
         raise PyAirbyteInputError(message="You can provide name or name_filter, but not both.")
 
     name_filter = (lambda n: n == name) if name else name_filter or (lambda _: True)
 
     _ = workspace_id  # Not used (yet)
-    airbyte_instance: airbyte_api.AirbyteAPI = get_airbyte_server_instance(
-        client_id=client_id,
-        client_secret=client_secret,
-        api_root=api_root,
-    )
-
+    airbyte_instance = get_airbyte_server_instance(
+        client_id=client_id,
+        client_secret=client_secret,
+        api_root=api_root,
+    )
     response: api.ListWorkspacesResponse = airbyte_instance.workspaces.list_workspaces(
         api.ListWorkspacesRequest(
             workspace_ids=[workspace_id],
@@ -221,17 +209,12 @@
     ]
 
 
->>>>>>> 7e65ab3c
 def list_sources(
     workspace_id: str,
     *,
     api_root: str,
-<<<<<<< HEAD
-    api_key: str,
-=======
-    client_id: SecretString,
-    client_secret: SecretString,
->>>>>>> 7e65ab3c
+    client_id: SecretString,
+    client_secret: SecretString,
     name: str | None = None,
     name_filter: Callable[[str], bool] | None = None,
 ) -> list[models.SourceResponse]:
@@ -242,11 +225,6 @@
     name_filter = (lambda n: n == name) if name else name_filter or (lambda _: True)
 
     _ = workspace_id  # Not used (yet)
-<<<<<<< HEAD
-    airbyte_instance = get_airbyte_server_instance(
-        api_key=api_key,
-        api_root=api_root,
-=======
     airbyte_instance: airbyte_api.AirbyteAPI = get_airbyte_server_instance(
         client_id=client_id,
         client_secret=client_secret,
@@ -256,12 +234,6 @@
         api.ListSourcesRequest(
             workspace_ids=[workspace_id],
         ),
->>>>>>> 7e65ab3c
-    )
-    response = airbyte_instance.sources.list_sources(
-        api.ListSourcesRequest(
-            workspace_ids=[workspace_id],
-        ),
     )
 
     if not status_ok(response.status_code) and response.sources_response:
@@ -279,11 +251,12 @@
     workspace_id: str,
     *,
     api_root: str,
-    api_key: str,
+    client_id: SecretString,
+    client_secret: SecretString,
     name: str | None = None,
     name_filter: Callable[[str], bool] | None = None,
 ) -> list[models.DestinationResponse]:
-    """Get a connection."""
+    """List destinations."""
     if name and name_filter:
         raise PyAirbyteInputError(message="You can provide name or name_filter, but not both.")
 
@@ -291,7 +264,8 @@
 
     _ = workspace_id  # Not used (yet)
     airbyte_instance = get_airbyte_server_instance(
-        api_key=api_key,
+        client_id=client_id,
+        client_secret=client_secret,
         api_root=api_root,
     )
     response = airbyte_instance.destinations.list_destinations(
@@ -317,73 +291,14 @@
 
 # Get and run connections
 
-    if not status_ok(response.status_code) and response.sources_response:
-        raise AirbyteError(
-            context={
-                "workspace_id": workspace_id,
-                "response": response,
-            }
-        )
-    assert response.sources_response is not None
-    return [source for source in response.sources_response.data if name_filter(source.name)]
-
-
-def list_destinations(
-    workspace_id: str,
-    *,
-    api_root: str,
-    client_id: SecretString,
-    client_secret: SecretString,
-    name: str | None = None,
-    name_filter: Callable[[str], bool] | None = None,
-) -> list[models.DestinationResponse]:
-    """Get a connection."""
-    if name and name_filter:
-        raise PyAirbyteInputError(message="You can provide name or name_filter, but not both.")
-
-    name_filter = (lambda n: n == name) if name else name_filter or (lambda _: True)
-
-    _ = workspace_id  # Not used (yet)
-    airbyte_instance = get_airbyte_server_instance(
-        client_id=client_id,
-        client_secret=client_secret,
-        api_root=api_root,
-    )
-    response = airbyte_instance.destinations.list_destinations(
-        api.ListDestinationsRequest(
-            workspace_ids=[workspace_id],
-        ),
-    )
-
-    if not status_ok(response.status_code) and response.destinations_response:
-        raise AirbyteError(
-            context={
-                "workspace_id": workspace_id,
-                "response": response,
-            }
-        )
-    assert response.destinations_response is not None
-    return [
-        destination
-        for destination in response.destinations_response.data
-        if name_filter(destination.name)
-    ]
-
-
-# Get and run connections
-
 
 def get_connection(
     workspace_id: str,
     connection_id: str,
     *,
     api_root: str,
-<<<<<<< HEAD
-    api_key: str,
-=======
-    client_id: SecretString,
-    client_secret: SecretString,
->>>>>>> 7e65ab3c
+    client_id: SecretString,
+    client_secret: SecretString,
 ) -> models.ConnectionResponse:
     """Get a connection."""
     _ = workspace_id  # Not used (yet)
@@ -412,12 +327,8 @@
     connection_id: str,
     *,
     api_root: str,
-<<<<<<< HEAD
-    api_key: str,
-=======
-    client_id: SecretString,
-    client_secret: SecretString,
->>>>>>> 7e65ab3c
+    client_id: SecretString,
+    client_secret: SecretString,
 ) -> models.JobResponse:
     """Get a connection.
 
@@ -458,12 +369,8 @@
     limit: int = 20,
     *,
     api_root: str,
-<<<<<<< HEAD
-    api_key: str,
-=======
-    client_id: SecretString,
-    client_secret: SecretString,
->>>>>>> 7e65ab3c
+    client_id: SecretString,
+    client_secret: SecretString,
 ) -> list[models.JobResponse]:
     """Get a job's logs."""
     airbyte_instance = get_airbyte_server_instance(
@@ -495,12 +402,8 @@
     job_id: int,
     *,
     api_root: str,
-<<<<<<< HEAD
-    api_key: str,
-=======
-    client_id: SecretString,
-    client_secret: SecretString,
->>>>>>> 7e65ab3c
+    client_id: SecretString,
+    client_secret: SecretString,
 ) -> models.JobResponse:
     """Get a job."""
     airbyte_instance = get_airbyte_server_instance(
@@ -532,12 +435,8 @@
     workspace_id: str,
     config: models.SourceConfiguration | dict[str, Any],
     api_root: str,
-<<<<<<< HEAD
-    api_key: str,
-=======
-    client_id: SecretString,
-    client_secret: SecretString,
->>>>>>> 7e65ab3c
+    client_id: SecretString,
+    client_secret: SecretString,
 ) -> models.SourceResponse:
     """Get a connection."""
     airbyte_instance = get_airbyte_server_instance(
@@ -567,12 +466,8 @@
     source_id: str,
     *,
     api_root: str,
-<<<<<<< HEAD
-    api_key: str,
-=======
-    client_id: SecretString,
-    client_secret: SecretString,
->>>>>>> 7e65ab3c
+    client_id: SecretString,
+    client_secret: SecretString,
 ) -> models.SourceResponse:
     """Get a connection."""
     airbyte_instance = get_airbyte_server_instance(
@@ -633,12 +528,8 @@
     workspace_id: str,
     config: DestinationConfiguration | dict[str, Any],
     api_root: str,
-<<<<<<< HEAD
-    api_key: str,
-=======
-    client_id: SecretString,
-    client_secret: SecretString,
->>>>>>> 7e65ab3c
+    client_id: SecretString,
+    client_secret: SecretString,
 ) -> models.DestinationResponse:
     """Get a connection."""
     airbyte_instance = get_airbyte_server_instance(
@@ -666,12 +557,8 @@
     destination_id: str,
     *,
     api_root: str,
-<<<<<<< HEAD
-    api_key: str,
-=======
-    client_id: SecretString,
-    client_secret: SecretString,
->>>>>>> 7e65ab3c
+    client_id: SecretString,
+    client_secret: SecretString,
 ) -> models.DestinationResponse:
     """Get a connection."""
     airbyte_instance = get_airbyte_server_instance(
@@ -692,31 +579,12 @@
         raw_configuration: dict[str, Any] = raw_response["configuration"]
 
         destination_type = raw_response.get("destinationType")
-<<<<<<< HEAD
-        if destination_type == "snowflake":
-            response.destination_response.configuration = models.DestinationSnowflake(
-                **raw_configuration,
-            )
-        if destination_type == "bigquery":
-            response.destination_response.configuration = models.DestinationBigquery(
-                **raw_configuration,
-            )
-        if destination_type == "postgres":
-            response.destination_response.configuration = models.DestinationPostgres(
-                **raw_configuration,
-            )
-        if destination_type == "duckdb":
-            response.destination_response.configuration = models.DestinationDuckdb(
-                **raw_configuration,
-            )
-=======
         destination_mapping = {
             "snowflake": models.DestinationSnowflake,
             "bigquery": models.DestinationBigquery,
             "postgres": models.DestinationPostgres,
             "duckdb": models.DestinationDuckdb,
         }
->>>>>>> 7e65ab3c
 
         if destination_type in destination_mapping:
             response.destination_response.configuration = destination_mapping[destination_type](
