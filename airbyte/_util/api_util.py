--- conflicted
+++ resolved
@@ -14,10 +14,7 @@
 from __future__ import annotations
 
 import json
-<<<<<<< HEAD
 from dataclasses import dataclass
-=======
->>>>>>> ef7eb8fd
 from typing import TYPE_CHECKING, Any, Literal
 
 import airbyte_api
@@ -62,11 +59,6 @@
 - https://docs.airbyte.com/api-documentation#configuration-api-deprecated
 - https://github.com/airbytehq/airbyte-platform-internal/blob/master/oss/airbyte-api/server-api/src/main/openapi/config.yaml
 """
-<<<<<<< HEAD
-CLOUD_CONFIG_API_TEST_ROOT = "https://dev-cloud.airbyte.com/api/v1"
-"""Test API root"."""
-=======
->>>>>>> ef7eb8fd
 
 
 def status_ok(status_code: int) -> bool:
@@ -783,7 +775,6 @@
         response.raise_for_status()
 
     return SecretString(response.json()["access_token"])
-<<<<<<< HEAD
 
 
 def _make_config_api_request(
@@ -933,8 +924,6 @@
 
     return overrides[0]
 
-=======
->>>>>>> ef7eb8fd
 
 def set_actor_override(
     *,
@@ -948,7 +937,6 @@
 ) -> None:
     """Override the docker image and tag for a specific connector.
 
-<<<<<<< HEAD
     https://github.com/airbytehq/airbyte-platform-internal/blob/10bb92e1745a282e785eedfcbed1ba72654c4e4e/oss/airbyte-api/server-api/src/main/openapi/config.yaml#L5111
     """
     _ = workspace_id
@@ -964,91 +952,9 @@
             "resource_type": "ACTOR_DEFINITION",
             "origin": "",  # TODO: Need to get user ID somehow or use another origin type
             "origin_type": "USER",
-=======
-def _make_config_api_request(
-    *,
-    api_root: str,
-    path: str,
-    json: dict[str, Any],
-    client_id: SecretString,
-    client_secret: SecretString,
-) -> dict[str, Any]:
-    config_api_root = get_config_api_root(api_root)
-    bearer_token = get_bearer_token(
-        client_id=client_id,
-        client_secret=client_secret,
-        api_root=api_root,
-    )
-    headers: dict[str, Any] = {
-        "Content-Type": "application/json",
-        "Authorization": f"Bearer {bearer_token}",
-        "User-Agent": "PyAirbyte Client",
-    }
-    response = requests.request(
-        method="POST",
-        url=config_api_root + path,
-        headers=headers,
-        json=json,
-    )
-    if not status_ok(response.status_code):
-        try:
-            response.raise_for_status()
-        except requests.HTTPError as ex:
-            raise AirbyteError(
-                context={
-                    "url": response.request.url,
-                    "body": response.request.body,
-                    "response": response.__dict__,
-                },
-            ) from ex
-
-    return response.json()
-
-
-def check_connector(
-    *,
-    actor_id: str,
-    connector_type: Literal["source", "destination"],
-    client_id: SecretString,
-    client_secret: SecretString,
-    workspace_id: str | None = None,
-    api_root: str = CLOUD_API_ROOT,
-) -> tuple[bool, str | None]:
-    """Check a source.
-
-    Raises an exception if the check fails. Uses one of these endpoints:
-
-    - /v1/sources/check_connection: https://github.com/airbytehq/airbyte-platform-internal/blob/10bb92e1745a282e785eedfcbed1ba72654c4e4e/oss/airbyte-api/server-api/src/main/openapi/config.yaml#L1409
-    - /v1/destinations/check_connection: https://github.com/airbytehq/airbyte-platform-internal/blob/10bb92e1745a282e785eedfcbed1ba72654c4e4e/oss/airbyte-api/server-api/src/main/openapi/config.yaml#L1995
-    """
-    _ = workspace_id  # Not used (yet)
-
-    json_result = _make_config_api_request(
-        path=f"/{connector_type}s/check_connection",
-        json={
-            f"{connector_type}Id": actor_id,
->>>>>>> ef7eb8fd
         },
         api_root=api_root,
         client_id=client_id,
         client_secret=client_secret,
     )
-<<<<<<< HEAD
-    _ = json_result  # Not used (yet)
-=======
-    result, message = json_result.get("status"), json_result.get("message")
-
-    if result == "succeeded":
-        return True, None
-
-    if result == "failed":
-        return False, message
-
-    raise AirbyteError(
-        context={
-            "actor_id": actor_id,
-            "connector_type": connector_type,
-            "response": json_result,
-        },
-    )
->>>>>>> ef7eb8fd
+    _ = json_result  # Not used (yet)