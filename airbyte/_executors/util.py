--- conflicted
+++ resolved
@@ -127,11 +127,7 @@
     )
 
 
-<<<<<<< HEAD
-def get_connector_executor(  # noqa: PLR0912, PLR0913 # Too many branches/arguments
-=======
 def get_connector_executor(  # noqa: PLR0912, PLR0913, PLR0915, C901 # Too many branches/arguments/statements
->>>>>>> 1b339b2e
     name: str,
     *,
     version: str | None = None,
