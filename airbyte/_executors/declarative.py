--- conflicted
+++ resolved
@@ -64,10 +64,6 @@
         elif isinstance(manifest, dict):
             self._manifest_dict = manifest
 
-<<<<<<< HEAD
-        self._validate_manifest(self._manifest_dict)
-        self.declarative_source = ConcurrentDeclarativeSource(source_config=self._manifest_dict)
-=======
         config_dict: dict[str, Any] = {}
         if components_py:
             if isinstance(components_py, Path):
@@ -81,11 +77,13 @@
                 "md5": components_py_checksum,
             }
 
-        self.declarative_source = ManifestDeclarativeSource(
+        from airbyte_cdk.models import ConfiguredAirbyteCatalog
+        self.declarative_source = ConcurrentDeclarativeSource(
+            catalog=ConfiguredAirbyteCatalog(streams=[]),
+            config=config_dict,
+            state=[],
             source_config=self._manifest_dict,
-            config=config_dict or None,
         )
->>>>>>> 43e5af7e
 
         self.reported_version: str | None = self._manifest_dict.get("version", None)
 
