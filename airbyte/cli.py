--- conflicted
+++ resolved
@@ -308,10 +308,8 @@
         use_python: Optional. Python interpreter specification.
     """
     config_dict = _resolve_config(config) if config else {}
-<<<<<<< HEAD
     use_python_parsed = _parse_use_python(use_python)
-=======
->>>>>>> 121d34fe
+
     destination_name = _get_connector_name(destination)
 
     if destination_name == "destination-dev-null" and not config:
@@ -323,10 +321,7 @@
             docker_image=destination,
             config=config_dict,
             pip_url=pip_url,
-<<<<<<< HEAD
             use_python=use_python_parsed,
-=======
->>>>>>> 121d34fe
         )
 
     if destination and (destination.startswith(".") or "/" in destination):
