--- conflicted
+++ resolved
@@ -4,11 +4,14 @@
 from __future__ import annotations
 
 import warnings
-from pathlib import Path
-from typing import Any
+from typing import TYPE_CHECKING, Any
 
 from airbyte._executor import get_connector_executor
 from airbyte.sources.base import Source
+
+
+if TYPE_CHECKING:
+    from pathlib import Path
 
 
 def get_connector(
@@ -85,373 +88,22 @@
         install_root: (Optional.) The root directory where the virtual environment will be
             created. If not provided, the current working directory will be used.
     """
-<<<<<<< HEAD
     return Source(
         name=name,
         config=config,
         streams=streams,
         executor=get_connector_executor(
-=======
-    if (
-        sum(
-            [
-                bool(local_executable),
-                bool(docker_image),
-                bool(pip_url),
-                bool(source_manifest),
-            ]
-        )
-        > 1
-    ):
-        raise exc.PyAirbyteInputError(
-            message=(
-                "You can only specify one of the settings: 'local_executable', 'docker_image', "
-                "'pip_url', or 'source_manifest'."
-            ),
-            context={
-                "local_executable": local_executable,
-                "docker_image": docker_image,
-                "pip_url": pip_url,
-                "source_manifest": source_manifest,
-            },
-        )
-
-    if local_executable:
-        if version:
-            raise exc.PyAirbyteInputError(
-                message="Param 'version' is not supported when 'local_executable' is set."
-            )
-
-        if isinstance(local_executable, str):
-            if "/" in local_executable or "\\" in local_executable:
-                # Assume this is a path
-                local_executable = Path(local_executable).absolute()
-            else:
-                which_executable: str | None = None
-                which_executable = shutil.which(local_executable)
-                if not which_executable and sys.platform == "win32":
-                    # Try with the .exe extension
-                    local_executable = f"{local_executable}.exe"
-                    which_executable = shutil.which(local_executable)
-
-                if which_executable is None:
-                    raise exc.AirbyteConnectorExecutableNotFoundError(
-                        connector_name=name,
-                        context={
-                            "executable": local_executable,
-                            "working_directory": Path.cwd().absolute(),
-                        },
-                    ) from FileNotFoundError(local_executable)
-                local_executable = Path(which_executable).absolute()
-
-        print(f"Using local `{name}` executable: {local_executable!s}")
-        return Source(
-            name=name,
-            config=config,
-            streams=streams,
-            executor=PathExecutor(
-                name=name,
-                path=local_executable,
-            ),
-        )
-
-    if docker_image:
-        if docker_image is True:
-            # Use the default image name for the connector
-            docker_image = f"airbyte/{name}"
-
-        if version is not None and ":" in docker_image:
-            raise exc.PyAirbyteInputError(
-                message="The 'version' parameter is not supported when a tag is already set in the "
-                "'docker_image' parameter.",
-                context={
-                    "docker_image": docker_image,
-                    "version": version,
-                },
-            )
-
-        if ":" not in docker_image:
-            docker_image = f"{docker_image}:{version or 'latest'}"
-
-        temp_dir = tempfile.gettempdir()
-
-        docker_cmd = [
-            "docker",
-            "run",
-            "--rm",
-            "-i",
-            "--volume",
-            f"{temp_dir}:{temp_dir}",
-        ]
-
-        if use_host_network is True:
-            docker_cmd.extend(["--network", "host"])
-
-        docker_cmd.extend([docker_image])
-
-        return Source(
-            name=name,
-            config=config,
-            streams=streams,
-            executor=DockerExecutor(
-                name=name,
-                executable=docker_cmd,
-            ),
-        )
-
-    if source_manifest:
-        if source_manifest is True:
-            # Auto-set the manifest to a valid http address URL string
-            source_manifest = (
-                "https://raw.githubusercontent.com/airbytehq/airbyte/master/airbyte-integrations"
-                f"/connectors/{name}/{name.replace('-', '_')}/manifest.yaml"
-            )
-        if isinstance(source_manifest, str):
-            print("Installing connector from YAML manifest:", source_manifest)
-            # Download the manifest file
-            response = requests.get(url=source_manifest)
-            response.raise_for_status()  # Raise an exception if the download failed
-
-            if "class_name:" in response.text:
-                raise exc.AirbyteConnectorInstallationError(
-                    message=(
-                        "The provided manifest requires additional code files (`class_name` key "
-                        "detected). This feature is not compatible with the declarative YAML "
-                        "executor. To use this executor, please try again with the Python "
-                        "executor."
-                    ),
-                    connector_name=name,
-                    context={
-                        "manifest_url": source_manifest,
-                    },
-                )
-
-            try:
-                source_manifest = cast(dict, yaml.safe_load(response.text))
-            except JSONDecodeError as ex:
-                raise exc.AirbyteConnectorInstallationError(
-                    connector_name=name,
-                    context={
-                        "manifest_url": source_manifest,
-                    },
-                ) from ex
-
-        if isinstance(source_manifest, Path):
-            source_manifest = cast(dict, yaml.safe_load(source_manifest.read_text()))
-
-        # Source manifest is a dict at this point
-        return Source(
-            name=name,
-            config=config,
-            streams=streams,
-            executor=DeclarativeExecutor(
-                manifest=source_manifest,
-            ),
-        )
-    # else: we are installing a connector in a virtual environment:
-
-    metadata: ConnectorMetadata | None = None
-    try:
-        metadata = get_connector_metadata(name)
-    except exc.AirbyteConnectorNotRegisteredError as ex:
-        if not pip_url:
-            log_install_state(name, state=EventState.FAILED, exception=ex)
-            # We don't have a pip url or registry entry, so we can't install the connector
-            raise
-
-    try:
-        executor = VenvExecutor(
->>>>>>> 326683cc
             name=name,
             version=version,
             pip_url=pip_url,
             local_executable=local_executable,
             docker_image=docker_image,
+            use_host_network=use_host_network,
+            source_manifest=source_manifest,
             install_if_missing=install_if_missing,
+            install_root=install_root,
         ),
     )
-    # TODO: Check for conflicts in this version:
-    # if (
-    #     sum(
-    #         [
-    #             bool(local_executable),
-    #             bool(docker_image),
-    #             bool(pip_url),
-    #             bool(source_manifest),
-    #         ]
-    #     )
-    #     > 1
-    # ):
-    #     raise exc.PyAirbyteInputError(
-    #         message=(
-    #             "You can only specify one of the settings: 'local_executable', 'docker_image', "
-    #             "'pip_url', or 'source_manifest'."
-    #         ),
-    #         context={
-    #             "local_executable": local_executable,
-    #             "docker_image": docker_image,
-    #             "pip_url": pip_url,
-    #             "source_manifest": source_manifest,
-    #         },
-    #     )
-
-    # if local_executable:
-    #     if version:
-    #         raise exc.PyAirbyteInputError(
-    #             message="Param 'version' is not supported when 'local_executable' is set."
-    #         )
-
-    #     if isinstance(local_executable, str):
-    #         if "/" in local_executable or "\\" in local_executable:
-    #             # Assume this is a path
-    #             local_executable = Path(local_executable).absolute()
-    #         else:
-    #             which_executable: str | None = None
-    #             which_executable = shutil.which(local_executable)
-    #             if not which_executable and sys.platform == "win32":
-    #                 # Try with the .exe extension
-    #                 local_executable = f"{local_executable}.exe"
-    #                 which_executable = shutil.which(local_executable)
-
-    #             if which_executable is None:
-    #                 raise exc.AirbyteConnectorExecutableNotFoundError(
-    #                     connector_name=name,
-    #                     context={
-    #                         "executable": local_executable,
-    #                         "working_directory": Path.cwd().absolute(),
-    #                     },
-    #                 ) from FileNotFoundError(local_executable)
-    #             local_executable = Path(which_executable).absolute()
-
-    #     print(f"Using local `{name}` executable: {local_executable!s}")
-    #     return Source(
-    #         name=name,
-    #         config=config,
-    #         streams=streams,
-    #         executor=PathExecutor(
-    #             name=name,
-    #             path=local_executable,
-    #         ),
-    #     )
-
-    # if docker_image:
-    #     if docker_image is True:
-    #         # Use the default image name for the connector
-    #         docker_image = f"airbyte/{name}"
-
-    #     if version is not None and ":" in docker_image:
-    #         raise exc.PyAirbyteInputError(
-    #             message="The 'version' parameter is not supported when a tag is already set in the "
-    #             "'docker_image' parameter.",
-    #             context={
-    #                 "docker_image": docker_image,
-    #                 "version": version,
-    #             },
-    #         )
-
-    #     if ":" not in docker_image:
-    #         docker_image = f"{docker_image}:{version or 'latest'}"
-
-    #     temp_dir = tempfile.gettempdir()
-
-    #     docker_cmd = [
-    #         "docker",
-    #         "run",
-    #         "--rm",
-    #         "-i",
-    #         "--volume",
-    #         f"{temp_dir}:{temp_dir}",
-    #     ]
-
-    #     if use_host_network is True:
-    #         docker_cmd.extend(["--network", "host"])
-
-    #     docker_cmd.extend([docker_image])
-
-    #     return Source(
-    #         name=name,
-    #         config=config,
-    #         streams=streams,
-    #         executor=DockerExecutor(
-    #             name=name,
-    #             executable=docker_cmd,
-    #         ),
-    #     )
-
-    # if source_manifest:
-    #     if source_manifest is True:
-    #         http_url = (
-    #             "https://raw.githubusercontent.com/airbytehq/airbyte/master/airbyte-integrations"
-    #             f"/connectors/{name}/{name.replace('-', '_')}/manifest.yaml"
-    #         )
-    #         print("Installing connector from YAML manifest:", http_url)
-    #         # Download the file
-    #         response = requests.get(http_url)
-    #         response.raise_for_status()  # Raise an exception if the download failed
-
-    #         if "class_name:" in response.text:
-    #             raise exc.AirbyteConnectorInstallationError(
-    #                 message=(
-    #                     "The provided manifest requires additional code files (`class_name` key "
-    #                     "detected). This feature is not compatible with the declarative YAML "
-    #                     "executor. To use this executor, please try again with the Python "
-    #                     "executor."
-    #                 ),
-    #                 connector_name=name,
-    #                 context={
-    #                     "manifest_url": http_url,
-    #                 },
-    #             )
-
-    #         try:
-    #             source_manifest = cast(dict, yaml.safe_load(response.text))
-    #         except JSONDecodeError as ex:
-    #             raise exc.AirbyteConnectorInstallationError(
-    #                 connector_name=name,
-    #                 context={
-    #                     "manifest_url": http_url,
-    #                 },
-    #             ) from ex
-
-    #     return Source(
-    #         name=name,
-    #         config=config,
-    #         streams=streams,
-    #         executor=DeclarativeExecutor(
-    #             manifest=source_manifest,
-    #         ),
-    #     )
-    # # else: we are installing a connector in a virtual environment:
-
-    # metadata: ConnectorMetadata | None = None
-    # try:
-    #     metadata = get_connector_metadata(name)
-    # except exc.AirbyteConnectorNotRegisteredError as ex:
-    #     if not pip_url:
-    #         log_install_state(name, state=EventState.FAILED, exception=ex)
-    #         # We don't have a pip url or registry entry, so we can't install the connector
-    #         raise
-
-    # try:
-    #     executor = VenvExecutor(
-    #         name=name,
-    #         metadata=metadata,
-    #         target_version=version,
-    #         pip_url=pip_url,
-    #         install_root=install_root,
-    #     )
-    #     if install_if_missing:
-    #         executor.ensure_installation()
-
-    #     return Source(
-    #         name=name,
-    #         config=config,
-    #         streams=streams,
-    #         executor=executor,
-    #     )
-    # except Exception as e:
-    #     log_install_state(name, state=EventState.FAILED, exception=e)
-    #     raise
 
 
 __all__ = [
