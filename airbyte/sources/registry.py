--- conflicted
+++ resolved
@@ -121,14 +121,10 @@
 
     remote_registries: dict = entry.get("remoteRegistries", {})
     pypi_registry: dict = remote_registries.get("pypi", {})
-<<<<<<< HEAD
-    pypi_package_name: str | None = pypi_registry.get("packageName", None)
-=======
     pypi_package_name = cast(
         "str | None",
         pypi_registry.get("packageName", None),
     )
->>>>>>> e2f3fd55
     pypi_enabled: bool = pypi_registry.get("enabled", False)
     install_types: set[InstallType] = {
         x
