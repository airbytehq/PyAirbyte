# Copyright (c) 2023 Airbyte, Inc., all rights reserved.
from __future__ import annotations

import warnings
from typing import IO, TYPE_CHECKING, Any, cast

import pendulum
from rich import print
from typing_extensions import Literal

from airbyte_protocol.models import (
    AirbyteCatalog,
    AirbyteMessage,
    ConfiguredAirbyteCatalog,
    ConfiguredAirbyteStream,
    DestinationSyncMode,
    SyncMode,
    Type,
)

from airbyte import exceptions as exc
from airbyte._future_cdk.catalog_providers import CatalogProvider
from airbyte._util.telemetry import (
    EventState,
    EventType,
    send_telemetry,
)
from airbyte._util.temp_files import as_temp_files
from airbyte.caches.util import get_default_cache
from airbyte.datasets._lazy import LazyDataset
from airbyte.destinations.base import ConnectorBase
from airbyte.progress import progress
from airbyte.records import StreamRecord
from airbyte.results import ReadResult
from airbyte.strategies import WriteStrategy
from airbyte.warnings import PyAirbyteDataLossWarning


if TYPE_CHECKING:
    from collections.abc import Generator, Iterable, Iterator
    from pathlib import Path

    from airbyte_protocol.models.airbyte_protocol import AirbyteStream

    from airbyte._executor import Executor
    from airbyte._future_cdk.state_providers import StateProviderBase
    from airbyte._future_cdk.state_writers import StateWriterBase
    from airbyte._message_generators import AirbyteMessageGenerator
    from airbyte._processors.file.base import FileWriterBase
    from airbyte.caches import CacheBase
    from airbyte.documents import Document


class Source(ConnectorBase):
    """A class representing a source that can be called."""

    connector_type: Literal["source"] = "source"

    def __init__(
        self,
        executor: Executor,
        name: str,
        config: dict[str, Any] | None = None,
        streams: str | list[str] | None = None,
        *,
        validate: bool = False,
    ) -> None:
        """Initialize the source.

        If config is provided, it will be validated against the spec if validate is True.
        """
        super().__init__(
            executor=executor,
            name=name,
            config=config,
            validate=validate,
        )
        self._processed_records = 0
        self._discovered_catalog: AirbyteCatalog | None = None
        self._selected_stream_names: list[str] = []
        if streams is not None:
            self.select_streams(streams)

        self._deployed_api_root: str | None = None
        self._deployed_workspace_id: str | None = None
        self._deployed_source_id: str | None = None

    def set_streams(self, streams: list[str]) -> None:
        """Deprecated. See select_streams()."""
        warnings.warn(
            "The 'set_streams' method is deprecated and will be removed in a future version. "
            "Please use the 'select_streams' method instead.",
            DeprecationWarning,
            stacklevel=2,
        )
        self.select_streams(streams)

    def select_all_streams(self) -> None:
        """Select all streams.

        This is a more streamlined equivalent to:
        > source.select_streams(source.get_available_streams()).
        """
        self._selected_stream_names = self.get_available_streams()

    def select_streams(self, streams: str | list[str]) -> None:
        """Select the stream names that should be read from the connector.

        Args:
        - streams: A list of stream names to select. If set to "*", all streams will be selected.

        Currently, if this is not set, all streams will be read.
        """
        if streams == "*":
            self.select_all_streams()
            return

        if isinstance(streams, str):
            # If a single stream is provided, convert it to a one-item list
            streams = [streams]

        available_streams = self.get_available_streams()
        for stream in streams:
            if stream not in available_streams:
                raise exc.AirbyteStreamNotFoundError(
                    stream_name=stream,
                    connector_name=self.name,
                    available_streams=available_streams,
                )
        self._selected_stream_names = streams

    def get_selected_streams(self) -> list[str]:
        """Get the selected streams.

        If no streams are selected, return an empty list.
        """
        return self._selected_stream_names

    def _discover(self) -> AirbyteCatalog:
        """Call discover on the connector.

        This involves the following steps:
        - Write the config to a temporary file
        - execute the connector with discover --config <config_file>
        - Listen to the messages and return the first AirbyteCatalog that comes along.
        - Make sure the subprocess is killed when the function returns.
        """
        with as_temp_files([self._config]) as [config_file]:
            for msg in self._execute(["discover", "--config", config_file]):
                if msg.type == Type.CATALOG and msg.catalog:
                    return msg.catalog
            raise exc.AirbyteConnectorMissingCatalogError(
                log_text=self._last_log_messages,
            )

    def get_available_streams(self) -> list[str]:
        """Get the available streams from the spec."""
        return [s.name for s in self.discovered_catalog.streams]

<<<<<<< HEAD
=======
    def _get_spec(self, *, force_refresh: bool = False) -> ConnectorSpecification:
        """Call spec on the connector.

        This involves the following steps:
        * execute the connector with spec
        * Listen to the messages and return the first AirbyteCatalog that comes along.
        * Make sure the subprocess is killed when the function returns.
        """
        if force_refresh or self._spec is None:
            for msg in self._execute(["spec"]):
                if msg.type == Type.SPEC and msg.spec:
                    self._spec = msg.spec
                    break

        if self._spec:
            return self._spec

        raise exc.AirbyteConnectorMissingSpecError(
            log_text=self._last_log_messages,
        )

    @property
    def config_spec(self) -> dict[str, Any]:
        """Generate a configuration spec for this connector, as a JSON Schema definition.

        This function generates a JSON Schema dictionary with configuration specs for the
        current connector, as a dictionary.

        Returns:
            dict: The JSON Schema configuration spec as a dictionary.
        """
        return self._get_spec(force_refresh=True).connectionSpecification

    def print_config_spec(
        self,
        format: Literal["yaml", "json"] = "yaml",  # noqa: A002
        *,
        output_file: Path | str | None = None,
    ) -> None:
        """Print the configuration spec for this connector.

        Args:
        - format: The format to print the spec in. Must be "yaml" or "json".
        - output_file: Optional. If set, the spec will be written to the given file path. Otherwise,
          it will be printed to the console.
        """
        if format not in {"yaml", "json"}:
            raise exc.PyAirbyteInputError(
                message="Invalid format. Expected 'yaml' or 'json'",
                input_value=format,
            )
        if isinstance(output_file, str):
            output_file = Path(output_file)

        if format == "yaml":
            content = yaml.dump(self.config_spec, indent=2)
        elif format == "json":
            content = json.dumps(self.config_spec, indent=2)

        if output_file:
            output_file.write_text(content)
            return

        syntax_highlighted = Syntax(content, format)
        print(syntax_highlighted)

    @property
    def _yaml_spec(self) -> str:
        """Get the spec as a yaml string.

        For now, the primary use case is for writing and debugging a valid config for a source.

        This is private for now because we probably want better polish before exposing this
        as a stable interface. This will also get easier when we have docs links with this info
        for each connector.
        """
        spec_obj: ConnectorSpecification = self._get_spec()
        spec_dict: dict[str, Any] = spec_obj.model_dump(exclude_unset=True)
        # convert to a yaml string
        return yaml.dump(spec_dict)

    @property
    def docs_url(self) -> str:
        """Get the URL to the connector's documentation."""
        # TODO: Replace with docs URL from metadata when available
        return "https://docs.airbyte.com/integrations/sources/" + self.name.lower().replace(
            "source-", ""
        )

>>>>>>> 86761251
    @property
    def discovered_catalog(self) -> AirbyteCatalog:
        """Get the raw catalog for the given streams.

        If the catalog is not yet known, we call discover to get it.
        """
        if self._discovered_catalog is None:
            self._discovered_catalog = self._discover()

        return self._discovered_catalog

    @property
    def configured_catalog(self) -> ConfiguredAirbyteCatalog:
        """Get the configured catalog for the given streams.

        If the raw catalog is not yet known, we call discover to get it.

        If no specific streams are selected, we return a catalog that syncs all available streams.

        TODO: We should consider disabling by default the streams that the connector would
        disable by default. (For instance, streams that require a premium license are sometimes
        disabled by default within the connector.)
        """
        # Ensure discovered catalog is cached before we start
        _ = self.discovered_catalog

        # Filter for selected streams if set, otherwise use all available streams:
        streams_filter: list[str] = self._selected_stream_names or self.get_available_streams()
        return self.get_configured_catalog(streams=streams_filter)

    def get_configured_catalog(
        self,
        streams: Literal["*"] | list[str] | None = None,
    ) -> ConfiguredAirbyteCatalog:
        selected_streams: list[str] = []
        if streams is None:
            selected_streams = self._selected_stream_names or self.get_available_streams()
        elif streams == "*":
            selected_streams = self.get_available_streams()
        elif isinstance(streams, list):
            selected_streams = streams
        else:
            raise exc.PyAirbyteInputError(
                message="Invalid streams argument.",
                input_value=streams,
            )

        return ConfiguredAirbyteCatalog(
            streams=[
                ConfiguredAirbyteStream(
                    stream=stream,
                    destination_sync_mode=DestinationSyncMode.overwrite,
                    primary_key=stream.source_defined_primary_key,
                    # TODO: The below assumes all sources can coalesce from incremental sync to
                    # full_table as needed. CDK supports this, so it might be safe:
                    sync_mode=SyncMode.incremental,
                )
                for stream in self.discovered_catalog.streams
                if stream.name in selected_streams
            ],
        )

    def get_stream_json_schema(self, stream_name: str) -> dict[str, Any]:
        """Return the JSON Schema spec for the specified stream name."""
        catalog: AirbyteCatalog = self.discovered_catalog
        found: list[AirbyteStream] = [
            stream for stream in catalog.streams if stream.name == stream_name
        ]

        if len(found) == 0:
            raise exc.PyAirbyteInputError(
                message="Stream name does not exist in catalog.",
                input_value=stream_name,
            )

        if len(found) > 1:
            raise exc.PyAirbyteInternalError(
                message="Duplicate streams found with the same name.",
                context={
                    "found_streams": found,
                },
            )

        return found[0].json_schema

    def get_records(self, stream: str) -> LazyDataset:
        """Read a stream from the connector.

        This involves the following steps:
        * Call discover to get the catalog
        * Generate a configured catalog that syncs the given stream in full_refresh mode
        * Write the configured catalog and the config to a temporary file
        * execute the connector with read --config <config_file> --catalog <catalog_file>
        * Listen to the messages and return the first AirbyteRecordMessages that come along.
        * Make sure the subprocess is killed when the function returns.
        """
        discovered_catalog: AirbyteCatalog = self.discovered_catalog
        configured_catalog = ConfiguredAirbyteCatalog(
            streams=[
                ConfiguredAirbyteStream(
                    stream=s,
                    sync_mode=SyncMode.full_refresh,
                    destination_sync_mode=DestinationSyncMode.overwrite,
                )
                for s in discovered_catalog.streams
                if s.name == stream
            ],
        )
        if len(configured_catalog.streams) == 0:
            raise exc.PyAirbyteInputError(
                message="Requested stream does not exist.",
                context={
                    "stream": stream,
                    "available_streams": self.get_available_streams(),
                    "connector_name": self.name,
                },
            ) from KeyError(stream)

        configured_stream = configured_catalog.streams[0]
        all_properties = cast(
            list[str], list(configured_stream.stream.json_schema["properties"].keys())
        )

        def _with_logging(records: Iterable[dict[str, Any]]) -> Iterator[dict[str, Any]]:
            self._log_sync_start(cache=None)
            yield from records
            self._log_sync_success(cache=None)

        iterator: Iterator[dict[str, Any]] = _with_logging(
            records=(  # Generator comprehension yields StreamRecord objects for each record
                StreamRecord.from_record_message(
                    record_message=record.record,
                    expected_keys=all_properties,
                    prune_extra_fields=True,
                )
                for record in self._read_with_catalog(configured_catalog)
                if record.record
            )
        )
        return LazyDataset(
            iterator,
            stream_metadata=configured_stream,
        )

    def get_documents(
        self,
        stream: str,
        title_property: str | None = None,
        content_properties: list[str] | None = None,
        metadata_properties: list[str] | None = None,
        *,
        render_metadata: bool = False,
    ) -> Iterable[Document]:
        """Read a stream from the connector and return the records as documents.

        If metadata_properties is not set, all properties that are not content will be added to
        the metadata.

        If render_metadata is True, metadata will be rendered in the document, as well as the
        the main content.
        """
        return self.get_records(stream).to_documents(
            title_property=title_property,
            content_properties=content_properties,
            metadata_properties=metadata_properties,
            render_metadata=render_metadata,
        )

    def _read_with_catalog(
        self,
        catalog: ConfiguredAirbyteCatalog,
        state: StateProviderBase | None = None,
    ) -> Iterator[AirbyteMessage]:
        """Call read on the connector.

        This involves the following steps:
        * Write the config to a temporary file
        * execute the connector with read --config <config_file> --catalog <catalog_file>
        * Listen to the messages and return the AirbyteRecordMessages that come along.
        * Send out telemetry on the performed sync (with information about which source was used and
          the type of the cache)
        """
        self._processed_records = 0  # Reset the counter before we start
        with as_temp_files(
            [
                self._config,
                catalog.model_dump_json(),
                state.to_state_input_file_text() if state else "[]",
            ]
        ) as [
            config_file,
            catalog_file,
            state_file,
        ]:
            yield from self._tally_records(
                self._execute(
                    [
                        "read",
                        "--config",
                        config_file,
                        "--catalog",
                        catalog_file,
                        "--state",
                        state_file,
                    ],
                )
            )

    def _execute(
        self,
        args: list[str],
        stdin: IO[str] | AirbyteMessageGenerator | None = None,
    ) -> Iterator[AirbyteMessage]:
        """Execute the connector with the given arguments.

        This involves the following steps:
        * Locate the right venv. It is called ".venv-<connector_name>"
        * Spawn a subprocess with .venv-<connector_name>/bin/<connector-name> <args>
        * Read the output line by line of the subprocess and serialize them AirbyteMessage objects.
          Drop if not valid.
        """
        _ = stdin  # Unused, but kept for compatibility with the base class
        for message in super()._execute(args):
            if message.type is Type.RECORD:
                self._processed_records += 1

<<<<<<< HEAD
            yield message
=======
        try:
            self._last_log_messages = []
            for line in self.executor.execute(args):
                try:
                    message: AirbyteMessage = AirbyteMessage.model_validate_json(json_data=line)
                    if message.type is Type.RECORD:
                        self._processed_records += 1
                    if message.type == Type.LOG:
                        self._add_to_logs(message.log.message)
                    if message.type == Type.TRACE and message.trace.type == TraceType.ERROR:
                        self._add_to_logs(message.trace.error.message)
                    yield message
                except Exception:
                    self._add_to_logs(line)
        except Exception as e:
            raise exc.AirbyteConnectorReadError(
                log_text=self._last_log_messages,
            ) from e
>>>>>>> 86761251

    def _tally_records(
        self,
        messages: Iterable[AirbyteMessage],
    ) -> Generator[AirbyteMessage, Any, None]:
        """This method simply tallies the number of records processed and yields the messages."""
        self._processed_records = 0  # Reset the counter before we start
        progress.reset(num_streams_expected=len(self._selected_stream_names or []))

        for message in messages:
            yield message
            progress.log_records_read(new_total_count=self._processed_records)

    def _log_sync_start(
        self,
        *,
        cache: CacheBase | None,
    ) -> None:
        """Log the start of a sync operation."""
        print(f"Started `{self.name}` read operation at {pendulum.now().format('HH:mm:ss')}...")
        send_telemetry(
            source=self,
            cache=cache,
            state=EventState.STARTED,
            event_type=EventType.SYNC,
        )

    def _log_sync_success(
        self,
        *,
        cache: CacheBase | None,
    ) -> None:
        """Log the success of a sync operation."""
        print(f"Completed `{self.name}` read operation at {pendulum.now().format('HH:mm:ss')}.")
        send_telemetry(
            source=self,
            cache=cache,
            state=EventState.SUCCEEDED,
            number_of_records=self._processed_records,
            event_type=EventType.SYNC,
        )

    def _log_sync_failure(
        self,
        *,
        cache: CacheBase | None,
        exception: Exception,
    ) -> None:
        """Log the failure of a sync operation."""
        print(f"Failed `{self.name}` read operation at {pendulum.now().format('HH:mm:ss')}.")
        send_telemetry(
            state=EventState.FAILED,
            source=self,
            cache=cache,
            number_of_records=self._processed_records,
            exception=exception,
            event_type=EventType.SYNC,
        )

    def read_to_files(
        self,
        file_writer: FileWriterBase,
        *,
        streams: str | list[str] | None = None,
        state_provider: StateProviderBase | None = None,
        state_writer: StateWriterBase | None = None,
        skip_validation: bool = False,
    ) -> dict[str, list[Path]]:
        """Read from the connector and write to the file, returning a dictionary of file paths."""
        _ = state_provider, state_writer  # TODO: Fix: Should be used.
        if not skip_validation:
            self.validate_config()
            self.check()

        if streams:
            self.select_streams(streams)

        if not self._selected_stream_names:
            raise exc.PyAirbyteNoStreamsSelectedError(
                connector_name=self.name,
                available_streams=self.get_available_streams(),
            )

        return file_writer._completed_batches  # noqa: SLF001  # Non-public API

    def read(
        self,
        cache: CacheBase | None = None,
        *,
        streams: str | list[str] | None = None,
        write_strategy: str | WriteStrategy = WriteStrategy.AUTO,
        force_full_refresh: bool = False,
        skip_validation: bool = False,
    ) -> ReadResult:
        """Read from the connector and write to the cache.

        Args:
            cache: The cache to write to. If None, a default cache will be used.
            streams: Optional if already set. A list of stream names to select for reading. If set
                to "*", all streams will be selected.
            write_strategy: The strategy to use when writing to the cache. If a string, it must be
                one of "append", "upsert", "replace", or "auto". If a WriteStrategy, it must be one
                of WriteStrategy.APPEND, WriteStrategy.UPSERT, WriteStrategy.REPLACE, or
                WriteStrategy.AUTO.
            force_full_refresh: If True, the source will operate in full refresh mode. Otherwise,
                streams will be read in incremental mode if supported by the connector. This option
                must be True when using the "replace" strategy.
            skip_validation: If True, PyAirbyte will not pre-validate the input configuration before
                running the connector. This can be helpful in debugging, when you want to send
                configurations to the connector that otherwise might be rejected by JSON Schema
                validation rules.
        """
        if write_strategy == WriteStrategy.REPLACE and not force_full_refresh:
            warnings.warn(
                message=(
                    "Using `REPLACE` strategy without also setting `full_refresh_mode=True` "
                    "could result in data loss. "
                    "To silence this warning, use the following: "
                    'warnings.filterwarnings("ignore", '
                    'category="airbyte.warnings.PyAirbyteDataLossWarning")`'
                ),
                category=PyAirbyteDataLossWarning,
                stacklevel=1,
            )
        if isinstance(write_strategy, str):
            try:
                write_strategy = WriteStrategy(write_strategy)
            except ValueError:
                raise exc.PyAirbyteInputError(
                    message="Invalid strategy",
                    context={
                        "write_strategy": write_strategy,
                        "available_strategies": [s.value for s in WriteStrategy],
                    },
                ) from None

        if streams:
            self.select_streams(streams)

        if not self._selected_stream_names:
            raise exc.PyAirbyteNoStreamsSelectedError(
                connector_name=self.name,
                available_streams=self.get_available_streams(),
            )

        # Run optional validation step
        if not skip_validation:
            self.validate_config()

        # Set up cache and related resources
        if cache is None:
            cache = get_default_cache()

        # Set up state provider if not in full refresh mode
        if force_full_refresh:
            state_provider: StateProviderBase | None = None
        else:
            state_provider = cache.get_state_provider(
                source_name=self.name,
            )

        self._log_sync_start(cache=cache)

        cache_processor = cache.get_record_processor(
            source_name=self.name,
            catalog_provider=CatalogProvider(self.configured_catalog),
        )
        try:
            cache_processor.process_airbyte_messages(
                self._read_with_catalog(
                    catalog=self.configured_catalog,
                    state=state_provider,
                ),
                write_strategy=write_strategy,
            )

        # TODO: We should catch more specific exceptions here
        except Exception as ex:
            self._log_sync_failure(cache=cache, exception=ex)
            raise exc.AirbyteConnectorFailedError(
                log_text=self._last_log_messages,
            ) from ex

        self._log_sync_success(cache=cache)
        return ReadResult(
            processed_records=self._processed_records,
            cache=cache,
            processed_streams=[stream.stream.name for stream in self.configured_catalog.streams],
        )


__all__ = [
    "Source",
]<|MERGE_RESOLUTION|>--- conflicted
+++ resolved
@@ -1,11 +1,15 @@
 # Copyright (c) 2023 Airbyte, Inc., all rights reserved.
 from __future__ import annotations
 
+import json
 import warnings
+from pathlib import Path
 from typing import IO, TYPE_CHECKING, Any, cast
 
 import pendulum
+import yaml
 from rich import print
+from rich.syntax import Syntax
 from typing_extensions import Literal
 
 from airbyte_protocol.models import (
@@ -15,6 +19,7 @@
     ConfiguredAirbyteStream,
     DestinationSyncMode,
     SyncMode,
+    TraceType,
     Type,
 )
 
@@ -38,8 +43,8 @@
 
 if TYPE_CHECKING:
     from collections.abc import Generator, Iterable, Iterator
-    from pathlib import Path
-
+
+    from airbyte_cdk import ConnectorSpecification
     from airbyte_protocol.models.airbyte_protocol import AirbyteStream
 
     from airbyte._executor import Executor
@@ -157,8 +162,6 @@
         """Get the available streams from the spec."""
         return [s.name for s in self.discovered_catalog.streams]
 
-<<<<<<< HEAD
-=======
     def _get_spec(self, *, force_refresh: bool = False) -> ConnectorSpecification:
         """Call spec on the connector.
 
@@ -248,7 +251,6 @@
             "source-", ""
         )
 
->>>>>>> 86761251
     @property
     def discovered_catalog(self) -> AirbyteCatalog:
         """Get the raw catalog for the given streams.
@@ -471,13 +473,6 @@
           Drop if not valid.
         """
         _ = stdin  # Unused, but kept for compatibility with the base class
-        for message in super()._execute(args):
-            if message.type is Type.RECORD:
-                self._processed_records += 1
-
-<<<<<<< HEAD
-            yield message
-=======
         try:
             self._last_log_messages = []
             for line in self.executor.execute(args):
@@ -496,7 +491,6 @@
             raise exc.AirbyteConnectorReadError(
                 log_text=self._last_log_messages,
             ) from e
->>>>>>> 86761251
 
     def _tally_records(
         self,
