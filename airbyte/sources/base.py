--- conflicted
+++ resolved
@@ -3,7 +3,6 @@
 
 from __future__ import annotations
 
-<<<<<<< HEAD
 import json
 import threading
 import warnings
@@ -19,14 +18,12 @@
 from rich.syntax import Syntax
 from rich.table import Table
 from typing_extensions import Literal
-=======
 import sys
 import warnings
 from typing import TYPE_CHECKING, Any, Literal
 
 import yaml
 from rich import print  # noqa: A004  # Allow shadowing the built-in
->>>>>>> 1266018f
 
 from airbyte_protocol.models import (
     AirbyteCatalog,
@@ -59,11 +56,8 @@
 
     from airbyte._executors.base import Executor
     from airbyte.caches import CacheBase
-<<<<<<< HEAD
     from airbyte.datasets._inmemory import InMemoryDataset
-=======
     from airbyte.callbacks import ConfigChangeCallback
->>>>>>> 1266018f
     from airbyte.documents import Document
     from airbyte.shared.state_providers import StateProviderBase
     from airbyte.shared.state_writers import StateWriterBase
@@ -504,13 +498,10 @@
         self,
         stream: str,
         *,
-<<<<<<< HEAD
         limit: int | None = None,
         stop_event: threading.Event | None = None,
-=======
         normalize_field_names: bool = False,
         prune_undeclared_fields: bool = True,
->>>>>>> 1266018f
     ) -> LazyDataset:
         """Read a stream from the connector.
 
@@ -534,7 +525,6 @@
 
         If `stop_event` is set, the method will stop reading records when the event is set.
         """
-<<<<<<< HEAD
         stop_event = stop_event or threading.Event()
         discovered_catalog: AirbyteCatalog = self.discovered_catalog
         configured_catalog = ConfiguredAirbyteCatalog(
@@ -548,9 +538,7 @@
                 if s.name == stream
             ],
         )
-=======
         configured_catalog = self.get_configured_catalog(streams=[stream])
->>>>>>> 1266018f
         if len(configured_catalog.streams) == 0:
             raise exc.PyAirbyteInputError(
                 message="Requested stream does not exist.",
