# Copyright (c) 2023 Airbyte, Inc., all rights reserved.
from __future__ import annotations

import json
import warnings
from pathlib import Path
from typing import IO, TYPE_CHECKING, Any, Optional, cast

import pendulum
import yaml
from rich import print
from rich.syntax import Syntax
from typing_extensions import Literal

from airbyte_protocol.models import (
    AirbyteCatalog,
    AirbyteMessage,
    ConfiguredAirbyteCatalog,
    ConfiguredAirbyteStream,
    DestinationSyncMode,
    SyncMode,
    TraceType,
    Type,
)

from airbyte import exceptions as exc
from airbyte._future_cdk.catalog_providers import CatalogProvider
from airbyte._util.telemetry import (
    EventState,
    EventType,
    send_telemetry,
)
from airbyte._util.temp_files import as_temp_files
from airbyte.caches.util import get_default_cache
from airbyte.datasets._lazy import LazyDataset
from airbyte.destinations.base import ConnectorBase
from airbyte.progress import progress
from airbyte.records import StreamRecord
from airbyte.results import ReadResult
from airbyte.strategies import WriteStrategy
from airbyte.warnings import PyAirbyteDataLossWarning


if TYPE_CHECKING:
    from collections.abc import Generator, Iterable, Iterator

    from airbyte_cdk import ConnectorSpecification
    from airbyte_protocol.models.airbyte_protocol import AirbyteStream

    from airbyte._executor import Executor
    from airbyte._future_cdk.state_providers import StateProviderBase
    from airbyte._future_cdk.state_writers import StateWriterBase
    from airbyte._message_generators import AirbyteMessageGenerator
    from airbyte._processors.file.base import FileWriterBase
    from airbyte.caches import CacheBase
    from airbyte.documents import Document


class Source(ConnectorBase):
    """A class representing a source that can be called."""

    connector_type: Literal["source"] = "source"

    def __init__(
        self,
        executor: Executor,
        name: str,
        config: dict[str, Any] | None = None,
        streams: str | list[str] | None = None,
        *,
        validate: bool = False,
    ) -> None:
        """Initialize the source.

        If config is provided, it will be validated against the spec if validate is True.
        """
        super().__init__(
            executor=executor,
            name=name,
            config=config,
            validate=validate,
        )
        self._processed_records = 0
        self._stream_names_observed: set[str] = set()
        self._config_dict: dict[str, Any] | None = None
        self._last_log_messages: list[str] = []
        self._discovered_catalog: AirbyteCatalog | None = None
        self._selected_stream_names: list[str] = []
<<<<<<< HEAD
=======
        self._to_be_selected_streams: list[str] | str = []
        if config is not None:
            self.set_config(config, validate=validate)
>>>>>>> 326683cc
        if streams is not None:
            self.select_streams(streams)

        self._deployed_api_root: str | None = None
        self._deployed_workspace_id: str | None = None
        self._deployed_source_id: str | None = None

    def set_streams(self, streams: list[str]) -> None:
        """Deprecated. See select_streams()."""
        warnings.warn(
            "The 'set_streams' method is deprecated and will be removed in a future version. "
            "Please use the 'select_streams' method instead.",
            DeprecationWarning,
            stacklevel=2,
        )
        self.select_streams(streams)

    def _log_warning_preselected_stream(self, streams: str | list[str]) -> None:
        """Logs a warning message indicating stream selection which are not selected yet"""
        if streams == "*":
            print(
                "Warning: Config is not set yet. All streams will be selected after config is set."
            )
        else:
            print(
                "Warning: Config is not set yet. "
                f"Streams to be selected after config is set: {streams}"
            )

    def select_all_streams(self) -> None:
        """Select all streams.

        This is a more streamlined equivalent to:
        > source.select_streams(source.get_available_streams()).
        """
        if self._config_dict is None:
            self._to_be_selected_streams = "*"
            self._log_warning_preselected_stream(self._to_be_selected_streams)
            return

        self._selected_stream_names = self.get_available_streams()

    def select_streams(self, streams: str | list[str]) -> None:
        """Select the stream names that should be read from the connector.

        Args:
        - streams: A list of stream names to select. If set to "*", all streams will be selected.

        Currently, if this is not set, all streams will be read.
        """
        if self._config_dict is None:
            self._to_be_selected_streams = streams
            self._log_warning_preselected_stream(streams)
            return

        if streams == "*":
            self.select_all_streams()
            return

        if isinstance(streams, str):
            # If a single stream is provided, convert it to a one-item list
            streams = [streams]

        available_streams = self.get_available_streams()
        for stream in streams:
            if stream not in available_streams:
                raise exc.AirbyteStreamNotFoundError(
                    stream_name=stream,
                    connector_name=self.name,
                    available_streams=available_streams,
                )
        self._selected_stream_names = streams

    def get_selected_streams(self) -> list[str]:
        """Get the selected streams.

        If no streams are selected, return an empty list.
        """
        return self._selected_stream_names

<<<<<<< HEAD
=======
    def set_config(
        self,
        config: dict[str, Any],
        *,
        validate: bool = True,
    ) -> None:
        """Set the config for the connector.

        If validate is True, raise an exception if the config fails validation.

        If validate is False, validation will be deferred until check() or validate_config()
        is called.
        """
        if validate:
            self.validate_config(config)

        self._config_dict = config

        if self._to_be_selected_streams:
            self.select_streams(self._to_be_selected_streams)
            self._to_be_selected_streams = []

    def get_config(self) -> dict[str, Any]:
        """Get the config for the connector."""
        return self._config

    @property
    def _config(self) -> dict[str, Any]:
        if self._config_dict is None:
            raise exc.AirbyteConnectorConfigurationMissingError(
                guidance="Provide via get_source() or set_config()"
            )
        return self._config_dict

>>>>>>> 326683cc
    def _discover(self) -> AirbyteCatalog:
        """Call discover on the connector.

        This involves the following steps:
        - Write the config to a temporary file
        - execute the connector with discover --config <config_file>
        - Listen to the messages and return the first AirbyteCatalog that comes along.
        - Make sure the subprocess is killed when the function returns.
        """
        with as_temp_files([self._config]) as [config_file]:
            for msg in self._execute(["discover", "--config", config_file]):
                if msg.type == Type.CATALOG and msg.catalog:
                    return msg.catalog
            raise exc.AirbyteConnectorMissingCatalogError(
                log_text=self._last_log_messages,
            )

    def get_available_streams(self) -> list[str]:
        """Get the available streams from the spec."""
        return [s.name for s in self.discovered_catalog.streams]

    def _get_incremental_stream_names(self) -> list[str]:
        """Get the name of streams that support incremental sync."""
        return [
            stream.name
            for stream in self.discovered_catalog.streams
            if SyncMode.incremental in stream.supported_sync_modes
        ]

    def _get_spec(self, *, force_refresh: bool = False) -> ConnectorSpecification:
        """Call spec on the connector.

        This involves the following steps:
        * execute the connector with spec
        * Listen to the messages and return the first AirbyteCatalog that comes along.
        * Make sure the subprocess is killed when the function returns.
        """
        if force_refresh or self._spec is None:
            for msg in self._execute(["spec"]):
                if msg.type == Type.SPEC and msg.spec:
                    self._spec = msg.spec
                    break

        if self._spec:
            return self._spec

        raise exc.AirbyteConnectorMissingSpecError(
            log_text=self._last_log_messages,
        )

    @property
    def config_spec(self) -> dict[str, Any]:
        """Generate a configuration spec for this connector, as a JSON Schema definition.

        This function generates a JSON Schema dictionary with configuration specs for the
        current connector, as a dictionary.

        Returns:
            dict: The JSON Schema configuration spec as a dictionary.
        """
        return self._get_spec(force_refresh=True).connectionSpecification

    def print_config_spec(
        self,
        format: Literal["yaml", "json"] = "yaml",  # noqa: A002
        *,
        output_file: Path | str | None = None,
    ) -> None:
        """Print the configuration spec for this connector.

        Args:
        - format: The format to print the spec in. Must be "yaml" or "json".
        - output_file: Optional. If set, the spec will be written to the given file path. Otherwise,
          it will be printed to the console.
        """
        if format not in {"yaml", "json"}:
            raise exc.PyAirbyteInputError(
                message="Invalid format. Expected 'yaml' or 'json'",
                input_value=format,
            )
        if isinstance(output_file, str):
            output_file = Path(output_file)

        if format == "yaml":
            content = yaml.dump(self.config_spec, indent=2)
        elif format == "json":
            content = json.dumps(self.config_spec, indent=2)

        if output_file:
            output_file.write_text(content)
            return

        syntax_highlighted = Syntax(content, format)
        print(syntax_highlighted)

    @property
    def _yaml_spec(self) -> str:
        """Get the spec as a yaml string.

        For now, the primary use case is for writing and debugging a valid config for a source.

        This is private for now because we probably want better polish before exposing this
        as a stable interface. This will also get easier when we have docs links with this info
        for each connector.
        """
        spec_obj: ConnectorSpecification = self._get_spec()
        spec_dict: dict[str, Any] = spec_obj.model_dump(exclude_unset=True)
        # convert to a yaml string
        return yaml.dump(spec_dict)

    @property
    def docs_url(self) -> str:
        """Get the URL to the connector's documentation."""
        # TODO: Replace with docs URL from metadata when available
        return "https://docs.airbyte.com/integrations/sources/" + self.name.lower().replace(
            "source-", ""
        )

    @property
    def discovered_catalog(self) -> AirbyteCatalog:
        """Get the raw catalog for the given streams.

        If the catalog is not yet known, we call discover to get it.
        """
        if self._discovered_catalog is None:
            self._discovered_catalog = self._discover()

        return self._discovered_catalog

    @property
    def configured_catalog(self) -> ConfiguredAirbyteCatalog:
        """Get the configured catalog for the given streams.

        If the raw catalog is not yet known, we call discover to get it.

        If no specific streams are selected, we return a catalog that syncs all available streams.

        TODO: We should consider disabling by default the streams that the connector would
        disable by default. (For instance, streams that require a premium license are sometimes
        disabled by default within the connector.)
        """
        # Ensure discovered catalog is cached before we start
        _ = self.discovered_catalog

        # Filter for selected streams if set, otherwise use all available streams:
        streams_filter: list[str] = self._selected_stream_names or self.get_available_streams()
        return self.get_configured_catalog(streams=streams_filter)

    def get_configured_catalog(
        self,
        streams: Literal["*"] | list[str] | None = None,
    ) -> ConfiguredAirbyteCatalog:
        selected_streams: list[str] = []
        if streams is None:
            selected_streams = self._selected_stream_names or self.get_available_streams()
        elif streams == "*":
            selected_streams = self.get_available_streams()
        elif isinstance(streams, list):
            selected_streams = streams
        else:
            raise exc.PyAirbyteInputError(
                message="Invalid streams argument.",
                input_value=streams,
            )

        return ConfiguredAirbyteCatalog(
            streams=[
                ConfiguredAirbyteStream(
                    stream=stream,
                    destination_sync_mode=DestinationSyncMode.overwrite,
                    primary_key=stream.source_defined_primary_key,
                    # TODO: The below assumes all sources can coalesce from incremental sync to
                    # full_table as needed. CDK supports this, so it might be safe:
                    sync_mode=SyncMode.incremental,
                )
                for stream in self.discovered_catalog.streams
                if stream.name in selected_streams
            ],
        )

    def get_stream_json_schema(self, stream_name: str) -> dict[str, Any]:
        """Return the JSON Schema spec for the specified stream name."""
        catalog: AirbyteCatalog = self.discovered_catalog
        found: list[AirbyteStream] = [
            stream for stream in catalog.streams if stream.name == stream_name
        ]

        if len(found) == 0:
            raise exc.PyAirbyteInputError(
                message="Stream name does not exist in catalog.",
                input_value=stream_name,
            )

        if len(found) > 1:
            raise exc.PyAirbyteInternalError(
                message="Duplicate streams found with the same name.",
                context={
                    "found_streams": found,
                },
            )

        return found[0].json_schema

    def get_records(self, stream: str) -> LazyDataset:
        """Read a stream from the connector.

        This involves the following steps:
        * Call discover to get the catalog
        * Generate a configured catalog that syncs the given stream in full_refresh mode
        * Write the configured catalog and the config to a temporary file
        * execute the connector with read --config <config_file> --catalog <catalog_file>
        * Listen to the messages and return the first AirbyteRecordMessages that come along.
        * Make sure the subprocess is killed when the function returns.
        """
        discovered_catalog: AirbyteCatalog = self.discovered_catalog
        configured_catalog = ConfiguredAirbyteCatalog(
            streams=[
                ConfiguredAirbyteStream(
                    stream=s,
                    sync_mode=SyncMode.full_refresh,
                    destination_sync_mode=DestinationSyncMode.overwrite,
                )
                for s in discovered_catalog.streams
                if s.name == stream
            ],
        )
        if len(configured_catalog.streams) == 0:
            raise exc.PyAirbyteInputError(
                message="Requested stream does not exist.",
                context={
                    "stream": stream,
                    "available_streams": self.get_available_streams(),
                    "connector_name": self.name,
                },
            ) from KeyError(stream)

        configured_stream = configured_catalog.streams[0]
        all_properties = cast(
            list[str], list(configured_stream.stream.json_schema["properties"].keys())
        )

        def _with_logging(records: Iterable[dict[str, Any]]) -> Iterator[dict[str, Any]]:
            self._log_sync_start(cache=None)
            yield from records
            self._log_sync_success(cache=None)

        iterator: Iterator[dict[str, Any]] = _with_logging(
            records=(  # Generator comprehension yields StreamRecord objects for each record
                StreamRecord.from_record_message(
                    record_message=record.record,
                    expected_keys=all_properties,
                    prune_extra_fields=True,
                )
                for record in self._read_with_catalog(configured_catalog)
                if record.record
            )
        )
        return LazyDataset(
            iterator,
            stream_metadata=configured_stream,
        )

    def get_documents(
        self,
        stream: str,
        title_property: str | None = None,
        content_properties: list[str] | None = None,
        metadata_properties: list[str] | None = None,
        *,
        render_metadata: bool = False,
    ) -> Iterable[Document]:
        """Read a stream from the connector and return the records as documents.

        If metadata_properties is not set, all properties that are not content will be added to
        the metadata.

        If render_metadata is True, metadata will be rendered in the document, as well as the
        the main content.
        """
        return self.get_records(stream).to_documents(
            title_property=title_property,
            content_properties=content_properties,
            metadata_properties=metadata_properties,
            render_metadata=render_metadata,
        )

    def _read_with_catalog(
        self,
        catalog: ConfiguredAirbyteCatalog,
        state: StateProviderBase | None = None,
    ) -> Iterator[AirbyteMessage]:
        """Call read on the connector.

        This involves the following steps:
        * Write the config to a temporary file
        * execute the connector with read --config <config_file> --catalog <catalog_file>
        * Listen to the messages and return the AirbyteRecordMessages that come along.
        * Send out telemetry on the performed sync (with information about which source was used and
          the type of the cache)
        """
        self._processed_records = 0  # Reset the counter before we start
        with as_temp_files(
            [
                self._config,
                catalog.model_dump_json(),
                state.to_state_input_file_text() if state else "[]",
            ]
        ) as [
            config_file,
            catalog_file,
            state_file,
        ]:
            yield from self._tally_records(
                self._execute(
                    [
                        "read",
                        "--config",
                        config_file,
                        "--catalog",
                        catalog_file,
                        "--state",
                        state_file,
                    ],
                )
            )

    def _execute(
        self,
        args: list[str],
        stdin: IO[str] | AirbyteMessageGenerator | None = None,
    ) -> Iterator[AirbyteMessage]:
        """Execute the connector with the given arguments.

        This involves the following steps:
        * Locate the right venv. It is called ".venv-<connector_name>"
        * Spawn a subprocess with .venv-<connector_name>/bin/<connector-name> <args>
        * Read the output line by line of the subprocess and serialize them AirbyteMessage objects.
          Drop if not valid.
        """
        _ = stdin  # Unused, but kept for compatibility with the base class
        try:
            self._last_log_messages = []
            for line in self.executor.execute(args):
                try:
                    message: AirbyteMessage = AirbyteMessage.model_validate_json(json_data=line)
                    if message.type is Type.RECORD:
                        self._processed_records += 1
                        if message.record.stream not in self._stream_names_observed:
                            self._stream_names_observed.add(message.record.stream)
                            self._log_stream_read_start(message.record.stream)
                    if message.type == Type.LOG:
                        self._add_to_logs(message.log.message)
                    if message.type == Type.TRACE and message.trace.type == TraceType.ERROR:
                        self._add_to_logs(message.trace.error.message)
                    yield message
                except Exception:
                    self._add_to_logs(line)
        except Exception as e:
            raise exc.AirbyteConnectorReadError(
                log_text=self._last_log_messages,
            ) from e

    def _tally_records(
        self,
        messages: Iterable[AirbyteMessage],
    ) -> Generator[AirbyteMessage, Any, None]:
        """This method simply tallies the number of records processed and yields the messages."""
        self._processed_records = 0  # Reset the counter before we start
        progress.reset(num_streams_expected=len(self._selected_stream_names or []))

        for message in messages:
            yield message
            progress.log_records_read(new_total_count=self._processed_records)

    def _log_sync_start(
        self,
        *,
        cache: CacheBase | None,
    ) -> None:
        """Log the start of a sync operation."""
        print(f"Started `{self.name}` read operation at {pendulum.now().format('HH:mm:ss')}...")
        send_telemetry(
            source=self,
            cache=cache,
            state=EventState.STARTED,
            event_type=EventType.SYNC,
        )

    def _log_incremental_streams(
        self,
        *,
        incremental_streams: Optional[set[str]] = None,
    ) -> None:
        """Log the streams which are using incremental sync mode."""
        log_message = (
            "The following streams are currently using incremental sync:\n"
            f"{incremental_streams}\n"
            "To perform a full refresh, set 'force_full_refresh=True' in 'airbyte.read()' method."
        )
        print(log_message)

    def _log_stream_read_start(self, stream: str) -> None:
        print(f"Read started on stream: {stream} at {pendulum.now().format('HH:mm:ss')}...")

    def _log_sync_success(
        self,
        *,
        cache: CacheBase | None,
    ) -> None:
        """Log the success of a sync operation."""
        print(f"Completed `{self.name}` read operation at {pendulum.now().format('HH:mm:ss')}.")
        send_telemetry(
            source=self,
            cache=cache,
            state=EventState.SUCCEEDED,
            number_of_records=self._processed_records,
            event_type=EventType.SYNC,
        )

    def _log_sync_failure(
        self,
        *,
        cache: CacheBase | None,
        exception: Exception,
    ) -> None:
        """Log the failure of a sync operation."""
        print(f"Failed `{self.name}` read operation at {pendulum.now().format('HH:mm:ss')}.")
        send_telemetry(
            state=EventState.FAILED,
            source=self,
            cache=cache,
            number_of_records=self._processed_records,
            exception=exception,
            event_type=EventType.SYNC,
        )

    def read_to_files(
        self,
        file_writer: FileWriterBase,
        *,
        streams: str | list[str] | None = None,
        state_provider: StateProviderBase | None = None,
        state_writer: StateWriterBase | None = None,
        skip_validation: bool = False,
    ) -> dict[str, list[Path]]:
        """Read from the connector and write to the file, returning a dictionary of file paths."""
        _ = state_provider, state_writer  # TODO: Fix: Should be used.
        if not skip_validation:
            self.validate_config()
            self.check()

        if streams:
            self.select_streams(streams)

        if not self._selected_stream_names:
            raise exc.PyAirbyteNoStreamsSelectedError(
                connector_name=self.name,
                available_streams=self.get_available_streams(),
            )

        return file_writer._completed_batches  # noqa: SLF001  # Non-public API

    def read(
        self,
        cache: CacheBase | None = None,
        *,
        streams: str | list[str] | None = None,
        write_strategy: str | WriteStrategy = WriteStrategy.AUTO,
        force_full_refresh: bool = False,
        skip_validation: bool = False,
    ) -> ReadResult:
        """Read from the connector and write to the cache.

        Args:
            cache: The cache to write to. If None, a default cache will be used.
            streams: Optional if already set. A list of stream names to select for reading. If set
                to "*", all streams will be selected.
            write_strategy: The strategy to use when writing to the cache. If a string, it must be
                one of "append", "upsert", "replace", or "auto". If a WriteStrategy, it must be one
                of WriteStrategy.APPEND, WriteStrategy.UPSERT, WriteStrategy.REPLACE, or
                WriteStrategy.AUTO.
            force_full_refresh: If True, the source will operate in full refresh mode. Otherwise,
                streams will be read in incremental mode if supported by the connector. This option
                must be True when using the "replace" strategy.
            skip_validation: If True, PyAirbyte will not pre-validate the input configuration before
                running the connector. This can be helpful in debugging, when you want to send
                configurations to the connector that otherwise might be rejected by JSON Schema
                validation rules.
        """
        if write_strategy == WriteStrategy.REPLACE and not force_full_refresh:
            warnings.warn(
                message=(
                    "Using `REPLACE` strategy without also setting `full_refresh_mode=True` "
                    "could result in data loss. "
                    "To silence this warning, use the following: "
                    'warnings.filterwarnings("ignore", '
                    'category="airbyte.warnings.PyAirbyteDataLossWarning")`'
                ),
                category=PyAirbyteDataLossWarning,
                stacklevel=1,
            )
        if isinstance(write_strategy, str):
            try:
                write_strategy = WriteStrategy(write_strategy)
            except ValueError:
                raise exc.PyAirbyteInputError(
                    message="Invalid strategy",
                    context={
                        "write_strategy": write_strategy,
                        "available_strategies": [s.value for s in WriteStrategy],
                    },
                ) from None

        if streams:
            self.select_streams(streams)

        if not self._selected_stream_names:
            raise exc.PyAirbyteNoStreamsSelectedError(
                connector_name=self.name,
                available_streams=self.get_available_streams(),
            )

        # Run optional validation step
        if not skip_validation:
            self.validate_config()

        # Set up cache and related resources
        if cache is None:
            cache = get_default_cache()

        # Set up state provider if not in full refresh mode
        if force_full_refresh:
            state_provider: StateProviderBase | None = None
        else:
            state_provider = cache.get_state_provider(
                source_name=self.name,
            )

        self._log_sync_start(cache=cache)

        # Log incremental stream if incremental streams are known
        if state_provider and state_provider.known_stream_names:
            # Retrieve set of the known streams support which support incremental sync
            incremental_streams = (
                set(self._get_incremental_stream_names())
                & state_provider.known_stream_names
                & set(self.get_selected_streams())
            )
            if incremental_streams:
                self._log_incremental_streams(incremental_streams=incremental_streams)

        cache_processor = cache.get_record_processor(
            source_name=self.name,
            catalog_provider=CatalogProvider(self.configured_catalog),
        )
        try:
            cache_processor.process_airbyte_messages(
                self._read_with_catalog(
                    catalog=self.configured_catalog,
                    state=state_provider,
                ),
                write_strategy=write_strategy,
            )

        # TODO: We should catch more specific exceptions here
        except Exception as ex:
            self._log_sync_failure(cache=cache, exception=ex)
            raise exc.AirbyteConnectorFailedError(
                log_text=self._last_log_messages,
            ) from ex

        self._log_sync_success(cache=cache)
        return ReadResult(
            processed_records=self._processed_records,
            cache=cache,
            processed_streams=[stream.stream.name for stream in self.configured_catalog.streams],
        )


__all__ = [
    "Source",
]<|MERGE_RESOLUTION|>--- conflicted
+++ resolved
@@ -86,12 +86,9 @@
         self._last_log_messages: list[str] = []
         self._discovered_catalog: AirbyteCatalog | None = None
         self._selected_stream_names: list[str] = []
-<<<<<<< HEAD
-=======
         self._to_be_selected_streams: list[str] | str = []
         if config is not None:
             self.set_config(config, validate=validate)
->>>>>>> 326683cc
         if streams is not None:
             self.select_streams(streams)
 
@@ -172,8 +169,6 @@
         """
         return self._selected_stream_names
 
-<<<<<<< HEAD
-=======
     def set_config(
         self,
         config: dict[str, Any],
@@ -208,7 +203,6 @@
             )
         return self._config_dict
 
->>>>>>> 326683cc
     def _discover(self) -> AirbyteCatalog:
         """Call discover on the connector.
 
