# Copyright (c) 2023 Airbyte, Inc., all rights reserved.
from __future__ import annotations

import json
import tempfile
import warnings
from contextlib import contextmanager, suppress
from typing import TYPE_CHECKING, Any, cast

import jsonschema
import pendulum
import yaml
from rich import print

from airbyte_protocol.models import (
    AirbyteCatalog,
    AirbyteMessage,
    AirbyteStateMessage,
    ConfiguredAirbyteCatalog,
    ConfiguredAirbyteStream,
    ConnectorSpecification,
    DestinationSyncMode,
    Status,
    SyncMode,
    TraceType,
    Type,
)

from airbyte import exceptions as exc
from airbyte._util import protocol_util
<<<<<<< HEAD
from airbyte._util.telemetry import EventState, EventType, send_telemetry
from airbyte._util.text_util import lower_case_set  # Internal utility functions
=======
from airbyte._util.name_normalizers import normalize_records
from airbyte._util.telemetry import (
    SyncState,
    send_telemetry,
)
>>>>>>> 2f483ec1
from airbyte.caches.util import get_default_cache
from airbyte.datasets._lazy import LazyDataset
from airbyte.progress import progress
from airbyte.results import ReadResult
from airbyte.strategies import WriteStrategy


if TYPE_CHECKING:
    from collections.abc import Generator, Iterable, Iterator

    from airbyte._executor import Executor
    from airbyte.caches import CacheBase
    from airbyte.documents import Document


@contextmanager
def as_temp_files(files_contents: list[Any]) -> Generator[list[str], Any, None]:
    """Write the given contents to temporary files and yield the file paths as strings."""
    temp_files: list[Any] = []
    try:
        for content in files_contents:
            temp_file = tempfile.NamedTemporaryFile(mode="w+t", delete=True)
            temp_file.write(
                json.dumps(content) if isinstance(content, dict) else content,
            )
            temp_file.flush()
            temp_files.append(temp_file)
        yield [file.name for file in temp_files]
    finally:
        for temp_file in temp_files:
            with suppress(Exception):
                temp_file.close()


class Source:
    """A class representing a source that can be called."""

    def __init__(
        self,
        executor: Executor,
        name: str,
        config: dict[str, Any] | None = None,
        streams: str | list[str] | None = None,
        *,
        validate: bool = False,
    ) -> None:
        """Initialize the source.

        If config is provided, it will be validated against the spec if validate is True.
        """
        self.executor = executor
        self.name = name
        self._processed_records = 0
        self._config_dict: dict[str, Any] | None = None
        self._last_log_messages: list[str] = []
        self._discovered_catalog: AirbyteCatalog | None = None
        self._spec: ConnectorSpecification | None = None
        self._selected_stream_names: list[str] = []
        if config is not None:
            self.set_config(config, validate=validate)
        if streams is not None:
            self.select_streams(streams)

    def set_streams(self, streams: list[str]) -> None:
        """Deprecated. See select_streams()."""
        warnings.warn(
            "The 'set_streams' method is deprecated and will be removed in a future version. "
            "Please use the 'select_streams' method instead.",
            DeprecationWarning,
            stacklevel=2,
        )
        self.select_streams(streams)

    def select_all_streams(self) -> None:
        """Select all streams.

        This is a more streamlined equivalent to:
        > source.select_streams(source.get_available_streams()).
        """
        self._selected_stream_names = self.get_available_streams()

    def select_streams(self, streams: str | list[str]) -> None:
        """Select the stream names that should be read from the connector.

        Args:
        - streams: A list of stream names to select. If set to "*", all streams will be selected.

        Currently, if this is not set, all streams will be read.
        """
        if streams == "*":
            self.select_all_streams()
            return

        if isinstance(streams, str):
            # If a single stream is provided, convert it to a one-item list
            streams = [streams]

        available_streams = self.get_available_streams()
        for stream in streams:
            if stream not in available_streams:
                raise exc.AirbyteStreamNotFoundError(
                    stream_name=stream,
                    connector_name=self.name,
                    available_streams=available_streams,
                )
        self._selected_stream_names = streams

    def get_selected_streams(self) -> list[str]:
        """Get the selected streams.

        If no streams are selected, return an empty list.
        """
        return self._selected_stream_names

    def set_config(
        self,
        config: dict[str, Any],
        *,
        validate: bool = False,
    ) -> None:
        """Set the config for the connector.

        If validate is True, raise an exception if the config fails validation.

        If validate is False, validation will be deferred until check() or validate_config()
        is called.
        """
        if validate:
            self.validate_config(config)

        self._config_dict = config

    def get_config(self) -> dict[str, Any]:
        """Get the config for the connector."""
        return self._config

    @property
    def _config(self) -> dict[str, Any]:
        if self._config_dict is None:
            raise exc.AirbyteConnectorConfigurationMissingError(
                guidance="Provide via get_source() or set_config()"
            )
        return self._config_dict

    def _discover(self) -> AirbyteCatalog:
        """Call discover on the connector.

        This involves the following steps:
        * Write the config to a temporary file
        * execute the connector with discover --config <config_file>
        * Listen to the messages and return the first AirbyteCatalog that comes along.
        * Make sure the subprocess is killed when the function returns.
        """
        with as_temp_files([self._config]) as [config_file]:
            for msg in self._execute(["discover", "--config", config_file]):
                if msg.type == Type.CATALOG and msg.catalog:
                    return msg.catalog
            raise exc.AirbyteConnectorMissingCatalogError(
                log_text=self._last_log_messages,
            )

    def validate_config(self, config: dict[str, Any] | None = None) -> None:
        """Validate the config against the spec.

        If config is not provided, the already-set config will be validated.
        """
        spec = self._get_spec(force_refresh=False)
        config = self._config if config is None else config
        jsonschema.validate(config, spec.connectionSpecification)

    def get_available_streams(self) -> list[str]:
        """Get the available streams from the spec."""
        return [s.name for s in self.discovered_catalog.streams]

    def _get_spec(self, *, force_refresh: bool = False) -> ConnectorSpecification:
        """Call spec on the connector.

        This involves the following steps:
        * execute the connector with spec
        * Listen to the messages and return the first AirbyteCatalog that comes along.
        * Make sure the subprocess is killed when the function returns.
        """
        if force_refresh or self._spec is None:
            for msg in self._execute(["spec"]):
                if msg.type == Type.SPEC and msg.spec:
                    self._spec = msg.spec
                    break

        if self._spec:
            return self._spec

        raise exc.AirbyteConnectorMissingSpecError(
            log_text=self._last_log_messages,
        )

    @property
    def _yaml_spec(self) -> str:
        """Get the spec as a yaml string.

        For now, the primary use case is for writing and debugging a valid config for a source.

        This is private for now because we probably want better polish before exposing this
        as a stable interface. This will also get easier when we have docs links with this info
        for each connector.
        """
        spec_obj: ConnectorSpecification = self._get_spec()
        spec_dict = spec_obj.dict(exclude_unset=True)
        # convert to a yaml string
        return yaml.dump(spec_dict)

    @property
    def docs_url(self) -> str:
        """Get the URL to the connector's documentation."""
        # TODO: Replace with docs URL from metadata when available
        return "https://docs.airbyte.com/integrations/sources/" + self.name.lower().replace(
            "source-", ""
        )

    @property
    def discovered_catalog(self) -> AirbyteCatalog:
        """Get the raw catalog for the given streams.

        If the catalog is not yet known, we call discover to get it.
        """
        if self._discovered_catalog is None:
            self._discovered_catalog = self._discover()

        return self._discovered_catalog

    @property
    def configured_catalog(self) -> ConfiguredAirbyteCatalog:
        """Get the configured catalog for the given streams.

        If the raw catalog is not yet known, we call discover to get it.

        If no specific streams are selected, we return a catalog that syncs all available streams.

        TODO: We should consider disabling by default the streams that the connector would
        disable by default. (For instance, streams that require a premium license are sometimes
        disabled by default within the connector.)
        """
        # Ensure discovered catalog is cached before we start
        _ = self.discovered_catalog

        # Filter for selected streams if set, otherwise use all available streams:
        streams_filter: list[str] = self._selected_stream_names or self.get_available_streams()

        return ConfiguredAirbyteCatalog(
            streams=[
                ConfiguredAirbyteStream(
                    stream=stream,
                    destination_sync_mode=DestinationSyncMode.overwrite,
                    primary_key=stream.source_defined_primary_key,
                    # TODO: The below assumes all sources can coalesce from incremental sync to
                    # full_table as needed. CDK supports this, so it might be safe:
                    sync_mode=SyncMode.incremental,
                )
                for stream in self.discovered_catalog.streams
                if stream.name in streams_filter
            ],
        )

    def get_records(self, stream: str) -> LazyDataset:
        """Read a stream from the connector.

        This involves the following steps:
        * Call discover to get the catalog
        * Generate a configured catalog that syncs the given stream in full_refresh mode
        * Write the configured catalog and the config to a temporary file
        * execute the connector with read --config <config_file> --catalog <catalog_file>
        * Listen to the messages and return the first AirbyteRecordMessages that come along.
        * Make sure the subprocess is killed when the function returns.
        """
        discovered_catalog: AirbyteCatalog = self.discovered_catalog
        configured_catalog = ConfiguredAirbyteCatalog(
            streams=[
                ConfiguredAirbyteStream(
                    stream=s,
                    sync_mode=SyncMode.full_refresh,
                    destination_sync_mode=DestinationSyncMode.overwrite,
                )
                for s in discovered_catalog.streams
                if s.name == stream
            ],
        )
        if len(configured_catalog.streams) == 0:
            raise exc.AirbyteLibInputError(
                message="Requested stream does not exist.",
                context={
                    "stream": stream,
                    "available_streams": self.get_available_streams(),
                    "connector_name": self.name,
                },
            ) from KeyError(stream)

        configured_stream = configured_catalog.streams[0]
        all_properties = cast(
            list[str], list(configured_stream.stream.json_schema["properties"].keys())
        )

        def _with_logging(records: Iterable[dict[str, Any]]) -> Iterator[dict[str, Any]]:
            self._log_sync_start(cache=None)
            yield from records
            self._log_sync_success(cache=None)

        iterator: Iterator[dict[str, Any]] = _with_logging(
            normalize_records(
                records=protocol_util.airbyte_messages_to_record_dicts(
                    self._read_with_catalog(configured_catalog),
                ),
                expected_keys=all_properties,
            )
        )
        return LazyDataset(
            iterator,
            stream_metadata=configured_stream,
        )

    def get_documents(
        self,
        stream: str,
        title_property: str | None = None,
        content_properties: list[str] | None = None,
        metadata_properties: list[str] | None = None,
        *,
        render_metadata: bool = False,
    ) -> Iterable[Document]:
        """Read a stream from the connector and return the records as documents.

        If metadata_properties is not set, all properties that are not content will be added to
        the metadata.

        If render_metadata is True, metadata will be rendered in the document, as well as the
        the main content.
        """
        return self.get_records(stream).to_documents(
            title_property=title_property,
            content_properties=content_properties,
            metadata_properties=metadata_properties,
            render_metadata=render_metadata,
        )

    def check(self) -> None:
        """Call check on the connector.

        This involves the following steps:
        * Write the config to a temporary file
        * execute the connector with check --config <config_file>
        * Listen to the messages and return the first AirbyteCatalog that comes along.
        * Make sure the subprocess is killed when the function returns.
        """
        with as_temp_files([self._config]) as [config_file]:
            try:
                for msg in self._execute(["check", "--config", config_file]):
                    if msg.type == Type.CONNECTION_STATUS and msg.connectionStatus:
                        if msg.connectionStatus.status != Status.FAILED:
                            print(f"Connection check succeeded for `{self.name}`.")
                            return

                        raise exc.AirbyteConnectorCheckFailedError(
                            help_url=self.docs_url,
                            context={
                                "failure_reason": msg.connectionStatus.message,
                            },
                        )
                raise exc.AirbyteConnectorCheckFailedError(log_text=self._last_log_messages)
            except exc.AirbyteConnectorReadError as ex:
                raise exc.AirbyteConnectorCheckFailedError(
                    message="The connector failed to check the connection.",
                    log_text=ex.log_text,
                ) from ex

    def install(self) -> None:
        """Install the connector if it is not yet installed."""
        self.executor.install()
        print("For configuration instructions, see: \n" f"{self.docs_url}#reference\n")

    def uninstall(self) -> None:
        """Uninstall the connector if it is installed.

        This only works if the use_local_install flag wasn't used and installation is managed by
        PyAirbyte.
        """
        self.executor.uninstall()

    def _read_with_catalog(
        self,
        catalog: ConfiguredAirbyteCatalog,
        state: list[AirbyteStateMessage] | None = None,
    ) -> Iterator[AirbyteMessage]:
        """Call read on the connector.

        This involves the following steps:
        * Write the config to a temporary file
        * execute the connector with read --config <config_file> --catalog <catalog_file>
        * Listen to the messages and return the AirbyteRecordMessages that come along.
        * Send out telemetry on the performed sync (with information about which source was used and
          the type of the cache)
        """
        self._processed_records = 0  # Reset the counter before we start
        with as_temp_files(
            [
                self._config,
                catalog.json(),
                json.dumps(state) if state else "[]",
            ]
        ) as [
            config_file,
            catalog_file,
            state_file,
        ]:
            yield from self._tally_records(
                self._execute(
                    [
                        "read",
                        "--config",
                        config_file,
                        "--catalog",
                        catalog_file,
                        "--state",
                        state_file,
                    ],
                )
            )

    def _add_to_logs(self, message: str) -> None:
        self._last_log_messages.append(message)
        self._last_log_messages = self._last_log_messages[-10:]

    def _execute(self, args: list[str]) -> Iterator[AirbyteMessage]:
        """Execute the connector with the given arguments.

        This involves the following steps:
        * Locate the right venv. It is called ".venv-<connector_name>"
        * Spawn a subprocess with .venv-<connector_name>/bin/<connector-name> <args>
        * Read the output line by line of the subprocess and serialize them AirbyteMessage objects.
          Drop if not valid.
        """
        # Fail early if the connector is not installed.
        self.executor.ensure_installation(auto_fix=False)

        try:
            self._last_log_messages = []
            for line in self.executor.execute(args):
                try:
                    message = AirbyteMessage.parse_raw(line)
                    if message.type is Type.RECORD:
                        self._processed_records += 1
                    if message.type == Type.LOG:
                        self._add_to_logs(message.log.message)
                    if message.type == Type.TRACE and message.trace.type == TraceType.ERROR:
                        self._add_to_logs(message.trace.error.message)
                    yield message
                except Exception:
                    self._add_to_logs(line)
        except Exception as e:
            raise exc.AirbyteConnectorReadError(
                log_text=self._last_log_messages,
            ) from e

    def _tally_records(
        self,
        messages: Iterable[AirbyteMessage],
    ) -> Generator[AirbyteMessage, Any, None]:
        """This method simply tallies the number of records processed and yields the messages."""
        self._processed_records = 0  # Reset the counter before we start
        progress.reset(len(self._selected_stream_names or []))

        for message in messages:
            yield message
            progress.log_records_read(self._processed_records)

    def _log_sync_start(
        self,
        *,
        cache: CacheBase | None,
    ) -> None:
        """Log the start of a sync operation."""
        print(f"Started `{self.name}` read operation at {pendulum.now().format('HH:mm:ss')}...")
        send_telemetry(
            source=self,
            cache=cache,
            state=EventState.STARTED,
            event_type=EventType.SYNC,
        )

    def _log_sync_success(
        self,
        *,
        cache: CacheBase | None,
    ) -> None:
        """Log the success of a sync operation."""
        print(f"Completed `{self.name}` read operation at {pendulum.now().format('HH:mm:ss')}.")
        send_telemetry(
            source=self,
            cache=cache,
            state=EventState.SUCCEEDED,
            number_of_records=self._processed_records,
            event_type=EventType.SYNC,
        )

    def _log_sync_failure(
        self,
        *,
        cache: CacheBase | None,
        exception: Exception,
    ) -> None:
        """Log the failure of a sync operation."""
        print(f"Failed `{self.name}` read operation at {pendulum.now().format('HH:mm:ss')}.")
        send_telemetry(
            state=EventState.FAILED,
            source=self,
            cache=cache,
            number_of_records=self._processed_records,
            exception=exception,
            event_type=EventType.SYNC,
        )

    def read(
        self,
        cache: CacheBase | None = None,
        *,
        streams: str | list[str] | None = None,
        write_strategy: str | WriteStrategy = WriteStrategy.AUTO,
        force_full_refresh: bool = False,
    ) -> ReadResult:
        """Read from the connector and write to the cache.

        Args:
            cache: The cache to write to. If None, a default cache will be used.
            write_strategy: The strategy to use when writing to the cache. If a string, it must be
                one of "append", "upsert", "replace", or "auto". If a WriteStrategy, it must be one
                of WriteStrategy.APPEND, WriteStrategy.UPSERT, WriteStrategy.REPLACE, or
                WriteStrategy.AUTO.
            streams: Optional if already set. A list of stream names to select for reading. If set
                to "*", all streams will be selected.
            force_full_refresh: If True, the source will operate in full refresh mode. Otherwise,
                streams will be read in incremental mode if supported by the connector. This option
                must be True when using the "replace" strategy.
        """
        if write_strategy == WriteStrategy.REPLACE and not force_full_refresh:
            raise exc.AirbyteLibInputError(
                message="The replace strategy requires full refresh mode.",
                context={
                    "write_strategy": write_strategy,
                    "force_full_refresh": force_full_refresh,
                },
            )
        if cache is None:
            cache = get_default_cache()

        if isinstance(write_strategy, str):
            try:
                write_strategy = WriteStrategy(write_strategy)
            except ValueError:
                raise exc.AirbyteLibInputError(
                    message="Invalid strategy",
                    context={
                        "write_strategy": write_strategy,
                        "available_strategies": [s.value for s in WriteStrategy],
                    },
                ) from None

        if streams:
            self.select_streams(streams)

        if not self._selected_stream_names:
            raise exc.AirbyteLibNoStreamsSelectedError(
                connector_name=self.name,
                available_streams=self.get_available_streams(),
            )

        cache.processor.register_source(
            source_name=self.name,
            incoming_source_catalog=self.configured_catalog,
            stream_names=set(self._selected_stream_names),
        )

        state = (
            cache._get_state(  # noqa: SLF001  # Private method until we have a public API for it.
                source_name=self.name,
                streams=self._selected_stream_names,
            )
            if not force_full_refresh
            else None
        )
        self._log_sync_start(cache=cache)
        try:
            cache.processor.process_airbyte_messages(
                self._read_with_catalog(
                    catalog=self.configured_catalog,
                    state=state,
                ),
                write_strategy=write_strategy,
            )
        except Exception as ex:
            self._log_sync_failure(cache=cache, exception=ex)
            raise exc.AirbyteConnectorFailedError(
                log_text=self._last_log_messages,
            ) from ex

        self._log_sync_success(cache=cache)
        return ReadResult(
            processed_records=self._processed_records,
            cache=cache,
            processed_streams=[stream.stream.name for stream in self.configured_catalog.streams],
        )


__all__ = [
    "Source",
]<|MERGE_RESOLUTION|>--- conflicted
+++ resolved
@@ -28,16 +28,8 @@
 
 from airbyte import exceptions as exc
 from airbyte._util import protocol_util
-<<<<<<< HEAD
+from airbyte._util.name_normalizers import normalize_records
 from airbyte._util.telemetry import EventState, EventType, send_telemetry
-from airbyte._util.text_util import lower_case_set  # Internal utility functions
-=======
-from airbyte._util.name_normalizers import normalize_records
-from airbyte._util.telemetry import (
-    SyncState,
-    send_telemetry,
-)
->>>>>>> 2f483ec1
 from airbyte.caches.util import get_default_cache
 from airbyte.datasets._lazy import LazyDataset
 from airbyte.progress import progress
