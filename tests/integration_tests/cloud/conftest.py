# Copyright (c) 2024 Airbyte, Inc., all rights reserved.
"""Fixtures for Cloud Workspace integration tests."""

from __future__ import annotations

import os
from pathlib import Path
import sys
import pytest
<<<<<<< HEAD
from airbyte.cloud._api_util import CLOUD_API_ROOT
from dotenv import dotenv_values
=======
from airbyte._util.api_util import CLOUD_API_ROOT
>>>>>>> 6b46c9bf
from airbyte._executor import _get_bin_dir
from airbyte.caches.base import CacheBase
from airbyte.cloud import CloudWorkspace
from airbyte.secrets.base import SecretString
from airbyte.secrets.google_gsm import GoogleGSMSecretManager


AIRBYTE_CLOUD_WORKSPACE_ID = "19d7a891-8e0e-40ac-8a8c-5faf8d11e47c"

ENV_MOTHERDUCK_API_KEY = "PYAIRBYTE_MOTHERDUCK_API_KEY"
AIRBYTE_CLOUD_API_KEY_SECRET_NAME = "PYAIRBYTE_CLOUD_INTEROP_API_KEY"


@pytest.fixture(autouse=True)
def add_venv_bin_to_path(monkeypatch: pytest.MonkeyPatch) -> None:
    """Patch the PATH to include the virtual environment's bin directory."""
    # Get the path to the bin directory of the virtual environment
    venv_bin_path = str(_get_bin_dir(Path(sys.prefix)))

    # Add the bin directory to the PATH
    new_path = f"{venv_bin_path}{os.pathsep}{os.environ['PATH']}"
    monkeypatch.setenv("PATH", new_path)


@pytest.fixture
def workspace_id() -> str:
    return AIRBYTE_CLOUD_WORKSPACE_ID


@pytest.fixture
def airbyte_cloud_api_root() -> str:
    return CLOUD_API_ROOT


@pytest.fixture
def airbyte_cloud_api_key(ci_secret_manager: GoogleGSMSecretManager) -> SecretString:
    secret: SecretString | None = ci_secret_manager.get_secret(
        AIRBYTE_CLOUD_API_KEY_SECRET_NAME
    )
    assert secret, f"Secret '{AIRBYTE_CLOUD_API_KEY_SECRET_NAME}' not found."
    return secret


@pytest.fixture
def motherduck_api_key(motherduck_secrets: dict) -> SecretString:
    return SecretString(motherduck_secrets["motherduck_api_key"])


@pytest.fixture
def cloud_workspace(
    workspace_id: str,
    airbyte_cloud_api_key: SecretString,
    airbyte_cloud_api_root: str,
) -> CloudWorkspace:
    return CloudWorkspace(
        workspace_id=workspace_id,
        api_key=airbyte_cloud_api_key,
        api_root=airbyte_cloud_api_root,
    )


@pytest.fixture(scope="function")
def new_deployable_cache(request) -> CacheBase:
    """This is a placeholder fixture that will be overridden by pytest_generate_tests()."""
    return request.getfixturevalue(request.param)


def pytest_generate_tests(metafunc: pytest.Metafunc) -> None:
    """Override default pytest behavior, parameterizing our tests based on the available cache types.

    This is useful for running the same tests with different cache types, to ensure that the tests
    can pass across all cache types.
    """
    deployable_cache_fixtures: dict[str, str] = {
        # Ordered by priority (fastest first)
        # "MotherDuck": "new_motherduck_cache",
        # "Postgres": "new_remote_postgres_cache",
        "BigQuery": "new_bigquery_cache",
        "Snowflake": "new_snowflake_cache",
    }

    if "new_deployable_cache" in metafunc.fixturenames:
        metafunc.parametrize(
            "new_deployable_cache",
            deployable_cache_fixtures.values(),
            ids=deployable_cache_fixtures.keys(),
            indirect=True,
            scope="function",
        )<|MERGE_RESOLUTION|>--- conflicted
+++ resolved
@@ -7,12 +7,7 @@
 from pathlib import Path
 import sys
 import pytest
-<<<<<<< HEAD
 from airbyte.cloud._api_util import CLOUD_API_ROOT
-from dotenv import dotenv_values
-=======
-from airbyte._util.api_util import CLOUD_API_ROOT
->>>>>>> 6b46c9bf
 from airbyte._executor import _get_bin_dir
 from airbyte.caches.base import CacheBase
 from airbyte.cloud import CloudWorkspace
