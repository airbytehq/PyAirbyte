--- conflicted
+++ resolved
@@ -18,15 +18,11 @@
 
 
 import airbyte as ab
+from airbyte._executor import _get_bin_dir
 from airbyte.caches.base import CacheBase
 from airbyte.caches.duckdb import DuckDBCache
 from airbyte.caches.postgres import PostgresCache
-<<<<<<< HEAD
-from airbyte.caches.factories import new_local_cache, get_default_cache
-from airbyte._executor import _get_bin_dir
-=======
 from airbyte.caches.util import new_local_cache, get_default_cache
->>>>>>> 8f6c011d
 
 # Product count is always the same, regardless of faker scale.
 NUM_PRODUCTS = 100
