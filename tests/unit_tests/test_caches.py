# Copyright (c) 2023 Airbyte, Inc., all rights reserved.

from pathlib import Path

import pytest

<<<<<<< HEAD
from airbyte._file_writers import ParquetWriterConfig
from airbyte.caches.base import SQLCacheInstanceBase, SQLCacheBase
from airbyte.caches.duckdb import DuckDBCacheBase, DuckDBCache
=======
from airbyte._file_writers import JsonlWriterConfig
from airbyte.caches.base import SQLCacheBase, SQLCacheConfigBase
from airbyte.caches.duckdb import DuckDBCacheBase, DuckDBCacheConfig
>>>>>>> 81d1b9c4


def test_duck_db_cache_config_initialization():
    config = DuckDBCache(db_path='test_path', schema_name='test_schema')
    assert config.db_path == Path('test_path')
    assert config.schema_name == 'test_schema'

def test_duck_db_cache_config_default_schema_name():
    config = DuckDBCache(db_path='test_path')
    assert config.schema_name == 'main'

def test_get_sql_alchemy_url():
    config = DuckDBCache(db_path='test_path', schema_name='test_schema')
    assert config.get_sql_alchemy_url() == 'duckdb:///test_path'

def test_get_sql_alchemy_url_with_default_schema_name():
    config = DuckDBCache(db_path='test_path')
    assert config.get_sql_alchemy_url() == 'duckdb:///test_path'

def test_duck_db_cache_config_inheritance():
<<<<<<< HEAD
    assert issubclass(DuckDBCache, SQLCacheBase)
    assert issubclass(DuckDBCache, ParquetWriterConfig)
=======
    assert issubclass(DuckDBCacheConfig, SQLCacheConfigBase)
    assert issubclass(DuckDBCacheConfig, JsonlWriterConfig)
>>>>>>> 81d1b9c4

def test_duck_db_cache_config_get_sql_alchemy_url():
    config = DuckDBCache(db_path='test_path', schema_name='test_schema')
    assert config.get_sql_alchemy_url() == 'duckdb:///test_path'

def test_duck_db_cache_config_get_database_name():
    config = DuckDBCache(db_path='test_path/test_db.duckdb', schema_name='test_schema')
    assert config.get_database_name() == 'test_db'

def test_duck_db_cache_base_inheritance():
    assert issubclass(DuckDBCacheBase, SQLCacheInstanceBase)

def test_duck_db_cache_config_default_schema_name():
    config = DuckDBCache(db_path='test_path')
    assert config.schema_name == 'main'

def test_duck_db_cache_config_get_sql_alchemy_url_with_default_schema_name():
    config = DuckDBCache(db_path='test_path')
    assert config.get_sql_alchemy_url() == 'duckdb:///test_path'

def test_duck_db_cache_config_get_database_name_with_default_schema_name():
    config = DuckDBCache(db_path='test_path/test_db.duckdb')
    assert config.get_database_name() == 'test_db'

def test_duck_db_cache_config_inheritance_from_sql_cache_config_base():
    assert issubclass(DuckDBCache, SQLCacheBase)

def test_duck_db_cache_config_inheritance_from_parquet_writer_config():
<<<<<<< HEAD
    assert issubclass(DuckDBCache, ParquetWriterConfig)
=======
    assert issubclass(DuckDBCacheConfig, JsonlWriterConfig)
>>>>>>> 81d1b9c4
<|MERGE_RESOLUTION|>--- conflicted
+++ resolved
@@ -4,15 +4,10 @@
 
 import pytest
 
-<<<<<<< HEAD
-from airbyte._file_writers import ParquetWriterConfig
 from airbyte.caches.base import SQLCacheInstanceBase, SQLCacheBase
-from airbyte.caches.duckdb import DuckDBCacheBase, DuckDBCache
-=======
+from airbyte.caches.duckdb import DuckDBCache
 from airbyte._file_writers import JsonlWriterConfig
-from airbyte.caches.base import SQLCacheBase, SQLCacheConfigBase
-from airbyte.caches.duckdb import DuckDBCacheBase, DuckDBCacheConfig
->>>>>>> 81d1b9c4
+from airbyte.caches.base import SQLCacheBase
 
 
 def test_duck_db_cache_config_initialization():
@@ -33,13 +28,8 @@
     assert config.get_sql_alchemy_url() == 'duckdb:///test_path'
 
 def test_duck_db_cache_config_inheritance():
-<<<<<<< HEAD
     assert issubclass(DuckDBCache, SQLCacheBase)
-    assert issubclass(DuckDBCache, ParquetWriterConfig)
-=======
-    assert issubclass(DuckDBCacheConfig, SQLCacheConfigBase)
-    assert issubclass(DuckDBCacheConfig, JsonlWriterConfig)
->>>>>>> 81d1b9c4
+    assert issubclass(DuckDBCache, JsonlWriterConfig)
 
 def test_duck_db_cache_config_get_sql_alchemy_url():
     config = DuckDBCache(db_path='test_path', schema_name='test_schema')
@@ -50,7 +40,7 @@
     assert config.get_database_name() == 'test_db'
 
 def test_duck_db_cache_base_inheritance():
-    assert issubclass(DuckDBCacheBase, SQLCacheInstanceBase)
+    assert issubclass(DuckDBCache, SQLCacheInstanceBase)
 
 def test_duck_db_cache_config_default_schema_name():
     config = DuckDBCache(db_path='test_path')
@@ -68,8 +58,4 @@
     assert issubclass(DuckDBCache, SQLCacheBase)
 
 def test_duck_db_cache_config_inheritance_from_parquet_writer_config():
-<<<<<<< HEAD
-    assert issubclass(DuckDBCache, ParquetWriterConfig)
-=======
-    assert issubclass(DuckDBCacheConfig, JsonlWriterConfig)
->>>>>>> 81d1b9c4
+    assert issubclass(DuckDBCacheConfig, JsonlWriterConfig)